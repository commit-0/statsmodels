import numpy as np
from scipy.stats import t, norm
from scipy import optimize, derivative
from tools import recipr
from contrast import ContrastResults

class Model(object):
    """
    A (predictive) statistical model. The class Model itself is not to be used.

    Model lays out the methods expected of any subclass.

    Parameters
    ----------
    endog : array-like
        Endogenous response variable.
    exog : array-like
        Exogenous design.

    Methods
    -------
    fit
        Call a models fit method
    predict
        Return fitted response values for a model.  If the model has

    Notes
    -----
    `endog` and `exog` are references to any data provided.  So if the data is
    already stored in numpy arrays and it is changed then `endog` and `exog`
    will change as well.
    """

    _results = None

    def __init__(self, endog, exog=None):
<<<<<<< HEAD
        endog = np.asarray(endog)
        endog = np.squeeze(endog) # for consistent outputs if endog is (n,1)
        exog = np.asarray(exog)
        if exog.ndim == 1:
            exog = exog[:,None]
        if endog.shape[0] != exog.shape[0]:
            raise ValueError, "endog and exog matrices are not aligned."
        self.endog = endog
        self.exog = exog
=======
        self.endog = np.asarray(endog)
        #self.exog = np.atleast_2d(np.asarray(exog)) # 2d so that pinv works for 1d
        self.exog = np.asarray(exog)
        if self.exog.ndim == 1:
            self.exog = self.exog[:, np.newaxis]
        if self.exog.ndim != 2:
            raise ValueError, "exog is not 1d or 2d"
        if self.exog.shape[0] != self.endog.shape[0]:
            raise ValueError, "endog and exog don't have matching length "
        #if not hasattr(self, 'nobs'):
>>>>>>> c3a31250
        self.nobs = float(self.endog.shape[0])

    def fit(self):
        """
        Fit a model to data.
        """
        raise NotImplementedError

    def predict(self, design):
        """
        After a model has been fit predict returns the fitted values.  If
        the model has not been fit, then fit is called.
        """
        raise NotImplementedErrror

class LikelihoodModel(Model):
    """
    Likelihood model is a subclass of Model.
    """

    def __init__(self, endog, exog=None):
        super(LikelihoodModel, self).__init__(endog, exog)
        self.initialize()

    def _initialize(self):
        """
        Initialize (possibly re-initialize) a Model instance. For
        instance, the design matrix of a linear model may change
        and some things must be recomputed.
        """
        pass
#TODO: if the intent is to re-initialize the model with new data then
# this method needs to take inputs...

    def loglike(self, params):
        """
        Log-likelihood of model.
        """
        raise NotImplementedError

    def score(self, params):
        """
        Score function of model.

        The gradient of logL with respect to params.
        """
        return derivative(self.loglike, params, dx=1e-04, n=1, order=3)

    def information(self, params):
        """
        Fisher information function of model = - Hessian of logL with respect
        to params.
        """
        raise NotImplementedError

#TODO: newton's method is not correctly implemented yet
    def fit(self, params, method='newton'):
        if method is 'newton':
            results = self.newton(params)
        else:
            raise ValueError("Unknown fit method.")
        self._results = results

#FIXME: change name to mle?
#FIXME: This does not work as implemented
#FIXME: Params should be a first guess on the params
#       so supplied or default guess?
    def newton(self, params):
        #JP this is not newton, it's fmin
# tried fmin, fmin_ncg, fmin_powell
# converges to wrong estimates
        # is this used anywhere
        # results should be attached to self
        f = lambda params: -self.loglike(params)
        score = lambda params: -self.score(params)
#        xopt, fopt, iter, funcalls, warnflag =\
#          optimize.fmin(f, params, full_output=True)
#        xopt, fopt, fcalls, gcalls, hcalls, warnflag = \
#                optimize.fmin_ncg(f, params, score)
        converge = not warnflag
        extras = dict(iter=iter, evaluations=funcalls, converge=converge)
#        return LikelihoodModelResults(self, params, llf=fopt, **extras)
        return LikelihoodModelResults(self, xopt)


class Results(object):
    """
    Class to contain model results
    """
    def __init__(self, model, params, **kwd):
        """
        Parameters
        ----------
        model : class instance
            the previously specified model instance
        params : array
            parameter estimates from the fit model
        """
        self.__dict__.update(kwd)
        self.initialize(model, params, **kwd)

    def initialize(self, model, params, **kwd):
        self.params = params
        self.model = model
#TODO: public method?

class LikelihoodModelResults(Results):
    """ Class to contain results from likelihood models """
    def __init__(self, model, params, normalized_cov_params=None, scale=1.):
        """
        Parameters
        -----------
        params : 1d array_like
            parameter estimates from estimated model
        normalized_cov_params : 2d array
           Normalized (before scaling) covariance of params
            normalized_cov_paramss is also known as the hat matrix or H
            (Semiparametric regression, Ruppert, Wand, Carroll; CUP 2003)
        scale : float
            For (some subset of models) scale will typically be the
            mean square error from the estimated model (sigma^2)

        Notes
        --------
        The covariance of params is given by scale times
        normalized_cov_params
        """
        super(LikelihoodModelResults, self).__init__(model, params)
        self.normalized_cov_params = normalized_cov_params
        self.scale = scale

    def normalized_cov_params(self):
        raise NotImplementedError

    def t(self, column=None):
        """
        Return the t-statistic for a given parameter estimate.

        Parameters
        ----------
        column : array-like
            The columns for which you would like the t-value.
            Note that this uses Python's indexing conventions.

        See also
        ---------
        Use t_test for more complicated t-statistics.

        Examples
        --------
        >>> import scikits.statsmodels as sm
        >>> data = sm.datasets.longley.Load()
        >>> data.exog = sm.add_constant(data.exog)
        >>> results = sm.OLS(data.endog, data.exog).fit()
        >>> results.t()
        array([ 0.17737603, -1.06951632, -4.13642736, -4.82198531, -0.22605114,
        4.01588981, -3.91080292])
        >>> results.t([1,2,4])
        array([-1.06951632, -4.13642736, -0.22605114])
        >>> import numpy as np
        >>> results.t(np.array([1,2,4]))
        array([-1.06951632, -4.13642736, -0.22605114])

        """

        if self.normalized_cov_params is None:
            raise ValueError, 'need covariance of parameters for computing T\
 statistics'

        if column is None:
            column = range(self.params.shape[0])

        column = np.asarray(column)
        _params = self.params[column]
        _cov = self.cov_params(column=column)
        if _cov.ndim == 2:
            _cov = np.diag(_cov)
        _t = _params * recipr(np.sqrt(_cov))
        return _t


    def cov_params(self, r_matrix=None, column=None, scale=None, other=None):
        """
        Returns the variance/covariance matrix.

        The variance/covariance matrix can be of a linear contrast
        of the estimates of params or all params multiplied by scale which
        will usually be an estimate of sigma^2.  Scale is assumed to be
        a scalar.

        Parameters
        -----------
        r_matrix : array-like
            Can be 1d, or 2d.  Can be used alone or with other.
        column :  array-like, optional
            Must be used on its own.  Can be 0d or 1d see below.
        scale : float, optional
            Can be specified or not.  Default is None, which means that
            the scale argument is taken from the model.
        other : array-like, optional
            Can be used when r_matrix is specified.

        Returns
        -------
        (The below are assumed to be in matrix notation.)

        cov : ndarray

        If no argument is specified returns the covariance matrix of a model
        (scale)*(X.T X)^(-1)

        If contrast is specified it pre and post-multiplies as follows
        (scale) * r_matrix (X.T X)^(-1) r_matrix.T

        If contrast and other are specified returns
        (scale) * r_matrix (X.T X)^(-1) other.T

        If column is specified returns
        (scale) * (X.T X)^(-1)[column,column] if column is 0d

        OR

        (scale) * (X.T X)^(-1)[column][:,column] if column is 1d

        """
        if self.normalized_cov_params is None:
            raise ValueError, 'need covariance of parameters for computing \
(unnormalized) covariances'
        if column is not None and (r_matrix is not None or other is not None):
            raise ValueError, 'Column should be specified without other \
arguments.'
        if other is not None and r_matrix is None:
            raise ValueError, 'other can only be specified with r_matrix'
        if scale is None:
            scale = self.scale
        if column is not None:
            column = np.asarray(column)
            if column.shape == ():
                return self.normalized_cov_params[column, column] * scale
            else:
                return self.normalized_cov_params[column][:,column] * scale
        elif r_matrix is not None:
            r_matrix = np.asarray(r_matrix)
            if r_matrix.shape == ():
                raise ValueError, "r_matrix should be 1d or 2d"
            if other is None:
                other = r_matrix
            else:
                other = np.asarray(other)
            tmp = np.dot(r_matrix, np.dot(self.normalized_cov_params,
                np.transpose(other)))
            return tmp * scale
        if r_matrix is None and column is None:
            return self.normalized_cov_params * scale

#TODO: make sure this works as needed for GLMs
    def t_test(self, r_matrix, scale=None):
        """
        Compute a tcontrast/t-test for a row vector array.

        Parameters
        ----------
        r_matrix : array-like
            A length p row vector specifying the linear restrictions.
        scale : float, optional
            An optional `scale` to use.  Default is the scale specified
            by the model fit.

        scale : scalar

        Examples
        --------
        >>> import numpy as np
        >>> import scikits.statsmodels as sm
        >>> data = sm.datasets.longley.Load()
        >>> data.exog = sm.add_constant(data.exog)
        >>> results = sm.OLS(data.endog, data.exog).fit()
        >>> r = np.zeros_like(results.params)
        >>> r[4:6] = [1,-1]
        >>> print r
        [ 0.  0.  0.  0.  1. -1.  0.]

        r tests that the coefficients on the 5th and 6th independent
        variable are the same.

        >>>T_Test = results.t_test(r)
        >>>print T_test
        <T contrast: effect=-1829.2025687192481, sd=455.39079425193762, t=-4.0167754636411717, p=0.0015163772380899498, df_denom=9>
        >>> T_test.effect
        -1829.2025687192481
        >>> T_test.sd
        455.39079425193762
        >>> T_test.t
        -4.0167754636411717
        >>> T_test.p
        0.0015163772380899498

        See also
        ---------
        t : method to get simpler t values
        f_test : for f tests

        """
        r_matrix = np.squeeze(np.asarray(r_matrix))

        if self.normalized_cov_params is None:
            raise ValueError, 'Need covariance of parameters for computing \
T statistics'
        if r_matrix.ndim == 1:
            if r_matrix.shape[0] != self.params.shape[0]:
                raise ValueError, 'r_matrix and params are not aligned'
        elif r_matrix.ndim >1:
            if r_matrix.shape[1] != self.params.shape[0]:
                raise ValueError, 'r_matrix and params are not aligned'

        _t = _sd = None

        _effect = np.dot(r_matrix, self.params)
        _sd = np.sqrt(self.cov_params(r_matrix=r_matrix))
        if _sd.ndim > 1:
            _sd = np.diag(_sd)
        _t = _effect * recipr(_sd)
        return ContrastResults(effect=_effect, t=_t, sd=_sd,
                df_denom=self.model.df_resid)

#TODO: untested for GLMs?
    def f_test(self, r_matrix, scale=1.0, invcov=None):
        """
        Compute an Fcontrast/F-test for a contrast matrix.

        Here, matrix `r_matrix` is assumed to be non-singular. More precisely,

        r_matrix (pX pX.T) r_matrix.T

        is assumed invertible. Here, pX is the generalized inverse of the
        design matrix of the model. There can be problems in non-OLS models
        where the rank of the covariance of the noise is not full.

        Parameters
        -----------
        r_matrix : array-like
            q x p array where q is the number of restrictions to test and
            p is the number of regressors in the full model fit.
            If q is 1 then f_test(r_matrix).fvalue is equivalent to
            the square of t_test(r_matrix).t
        scale : float, optional
            Default is 1.0 for no scaling.
        invcov : array-like, optional
            A qxq matrix to specify an inverse covariance
            matrix based on a restrictions matrix.

        Examples
        --------
        >>> import numpy as np
        >>> import scikits.statsmodels as sm
        >>> data = sm.datasets.longley.Load()
        >>> data.exog = sm.add_constant(data.exog)
        >>> results = sm.OLS(data.endog, data.exog).fit()
        >>> A = np.identity(len(results.params))
        >>> A = A[:-1,:]

        This tests that each coefficient is jointly statistically
        significantly different from zero.

        >>> print results.f_test(A)
        <F contrast: F=330.28533923463488, p=4.98403052872e-10, df_denom=9, df_num=6>

        Compare this to

        >>> results.F
        330.2853392346658
        >>> results.F_p
        4.98403096572e-10

        >>> B = np.array(([0,1,-1,0,0,0,0],[0,0,0,0,1,-1,0]))

        This tests that the coefficient on the 2nd and 3rd regressors are
        equal and jointly that the coefficient on the 5th and 6th regressors
        are equal.

        >>> print results.f_test(B)
        <F contrast: F=9.740461873303655, p=0.00560528853174, df_denom=9, df_num=2>

        See also
        --------
        scikits.statsmodels.contrasts
        scikits.statsmodels.model.t_test

        """
        r_matrix = np.asarray(r_matrix)
        r_matrix = np.atleast_2d(r_matrix)

        if self.normalized_cov_params is None:
            raise ValueError, 'need covariance of parameters for computing F statistics'

        cparams = np.dot(r_matrix, self.params)

        q = r_matrix.shape[0]
        if invcov is None:
            invcov = np.linalg.inv(self.cov_params(r_matrix=r_matrix,
                scale=scale))
        F = np.add.reduce(np.dot(invcov, cparams) * cparams, 0) * \
                recipr((q * self.scale))
        return ContrastResults(F=F, df_denom=self.model.df_resid,
                    df_num=invcov.shape[0])

    def conf_int(self, alpha=.05, cols=None):
        """
        Returns the confidence interval of the fitted parameters.

        Parameters
        ----------
        alpha : float, optional
            The `alpha` level for the confidence interval.
            ie., The default `alpha` = .05 returns a 95% confidence interval.
        cols : array-like, optional
            `cols` specifies which confidence intervals to return

        Returns
        --------
        conf_int : array
            Each row contains [lower, upper] confidence interval

        Examples
        --------
        >>> import scikits.statsmodels as sm
        >>> data = sm.datasets.longley.Load()
        >>> data.exog = sm.add_constant(data.exog)
        >>> results = sm.OLS(data.endog, data.exog).fit()
        >>> results.conf_int()
        array([[ -1.77029035e+02,   2.07152780e+02],
        [ -1.11581102e-01,   3.99427438e-02],
        [ -3.12506664e+00,  -9.15392966e-01],
        [ -1.51794870e+00,  -5.48505034e-01],
        [ -5.62517214e-01,   4.60309003e-01],
        [  7.98787515e+02,   2.85951541e+03],
        [ -5.49652948e+06,  -1.46798779e+06]])

        >>> results.conf_int(cols=(1,2))
        array([[-0.1115811 ,  0.03994274],
        [-3.12506664, -0.91539297]])

        Notes
        -----
        The confidence interval is based on Student's t distribution for all
        models except RLM and GLM, which uses the standard normal distribution.

        """
        #TODO: simplify structure, DRY
        if self.__class__.__name__ in ['RLMResults','GLMResults']:
            dist = norm
        else:
            dist = t
        if cols is None and dist == t:
            lower = self.params - dist.ppf(1-alpha/2,self.model.df_resid) *\
                    self.bse
            upper = self.params + dist.ppf(1-alpha/2,self.model.df_resid) *\
                    self.bse
        elif cols is None and dist == norm:
            lower = self.params - dist.ppf(1-alpha/2)*self.bse
            upper = self.params + dist.ppf(1-alpha/2)*self.bse
        elif cols is not None and dist == t:
            cols = np.asarray(cols)
            lower = self.params[cols] - dist.ppf(1-\
                        alpha/2,self.model.df_resid) *self.bse[cols]
            upper = self.params[cols] + dist.ppf(1-\
                        alpha/2,self.model.df_resid) *self.bse[cols]
        elif cols is not None and dist == norm:
            cols = np.asarray(cols)
            lower = self.params[cols] - dist.ppf(1-alpha/2)*self.bse[cols]
            upper = self.params[cols] + dist.ppf(1-alpha/2)*self.bse[cols]
        return np.asarray(zip(lower,upper))



<|MERGE_RESOLUTION|>--- conflicted
+++ resolved
@@ -34,28 +34,17 @@
     _results = None
 
     def __init__(self, endog, exog=None):
-<<<<<<< HEAD
         endog = np.asarray(endog)
         endog = np.squeeze(endog) # for consistent outputs if endog is (n,1)
         exog = np.asarray(exog)
         if exog.ndim == 1:
             exog = exog[:,None]
+        if self.exog.ndim != 2:
+            raise ValueError, "exog is not 1d or 2d"
         if endog.shape[0] != exog.shape[0]:
             raise ValueError, "endog and exog matrices are not aligned."
         self.endog = endog
         self.exog = exog
-=======
-        self.endog = np.asarray(endog)
-        #self.exog = np.atleast_2d(np.asarray(exog)) # 2d so that pinv works for 1d
-        self.exog = np.asarray(exog)
-        if self.exog.ndim == 1:
-            self.exog = self.exog[:, np.newaxis]
-        if self.exog.ndim != 2:
-            raise ValueError, "exog is not 1d or 2d"
-        if self.exog.shape[0] != self.endog.shape[0]:
-            raise ValueError, "endog and exog don't have matching length "
-        #if not hasattr(self, 'nobs'):
->>>>>>> c3a31250
         self.nobs = float(self.endog.shape[0])
 
     def fit(self):
