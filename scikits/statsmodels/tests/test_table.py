--- conflicted
+++ resolved
@@ -17,50 +17,14 @@
         test1header = ('header1', 'header2')
         actual = SimpleTable(test1data, test1header, test1stubs,
                              txt_fmt=default_txt_fmt)
-<<<<<<< HEAD
-##        print '###'
-##        print(actual)
-##        print '###'
-##        print desired
-##        print '###'
-        assert_string_equal(desired, str(actual))#,
-#                err_msg='On fail both tables are printed desired, actual'+
-#                desired + str(actual))
-
-    def test_SimpleTable_2(self):
-        #desired = '\n=====================================================================================\n+           header s1            header d1            header s2            header d2-\n+          stub R1 C1              10.3031           stub R1 C2                20.74-\n+          stub R2 C1              10.9504           stub R2 C2              20.6577-\n_____________________________________________________________________________________\n\n'
-=======
         self.assertEqual(desired, str(actual))
 
     def test_SimpleTable_2(self):
         """ Test SimpleTable.extend_right()"""
->>>>>>> 67475464
         desired = \
 '''=============================================================
            header s1 header d1            header s2 header d2
 -------------------------------------------------------------
-<<<<<<< HEAD
-stub R1 C1  10.30312  20.73999 stub R1 C2  10.95038  20.65765
--------------------------------------------------------------'''
-        data1 = [[10.30312, 20.73999]]
-        data2 = [[10.95038, 20.65765]]
-        stubs1 = ('stub R1 C1', 'stub R2 C1')
-        stubs2 = ('stub R1 C2', 'stub R2 C2')
-        header1 = ('header s1', 'header d1')
-        header2 = ('header s2', 'header d2')
-        actual1 = SimpleTable(data1, header1, stubs1, txt_fmt=default_txt_fmt)
-        actual2 = SimpleTable(data2, header2, stubs2, txt_fmt=default_txt_fmt)
-        #actual_both = actual1.extend_right(actual2)  #no return
-        actual1.extend_right(actual2)
-##        print '###'
-##        print(actual1)
-##        print '###'
-##        print desired
-##        print '###'
-        assert_string_equal(desired, str(actual1))#,
-#            err_msg='Basic test of Multiple stub columns.\n On fail both tables are printed desired, actual'+
-#            desired + str(actual_both))
-=======
 stub R1 C1  10.30312  10.73999 stub R1 C2  50.95038  50.65765
 stub R2 C1  90.30312  90.73999 stub R2 C2  40.95038  40.65765
 -------------------------------------------------------------'''
@@ -98,7 +62,6 @@
         actual2 = SimpleTable(data2, header2, stubs2, txt_fmt=default_txt_fmt)
         actual1.extend(actual2)
         self.assertEqual(desired, str(actual1))
->>>>>>> 67475464
 
 if __name__ == "__main__":
     unittest.main()
