# TODO: Determine which tests are valid for GLSAR, and under what conditions
# TODO: Fix issue with constant and GLS
# TODO: GLS: add options Iterative GLS, for iterative fgls if sigma is None
# TODO: GLS: default if sigma is none should be two-step GLS
# TODO: Check nesting when performing model based tests, lr, wald, lm
"""
This module implements standard regression models:

Generalized Least Squares (GLS)
Ordinary Least Squares (OLS)
Weighted Least Squares (WLS)
Generalized Least Squares with autoregressive error terms GLSAR(p)

Models are specified with an endogenous response variable and an
exogenous design matrix and are fit using their `fit` method.

Subclasses that have more complicated covariance matrices
should write over the 'whiten' method as the fit method
prewhitens the response by calling 'whiten'.

General reference for regression models:

D. C. Montgomery and E.A. Peck. "Introduction to Linear Regression
    Analysis." 2nd. Ed., Wiley, 1992.

Econometrics references for regression models:

R. Davidson and J.G. MacKinnon.  "Econometric Theory and Methods," Oxford,
    2004.

W. Green.  "Econometric Analysis," 5th ed., Pearson, 2003.
"""
from __future__ import annotations

from statsmodels.compat.pandas import Appender
from statsmodels.compat.python import lrange, lzip

from typing import Literal, Sequence
import warnings

import numpy as np
from scipy import optimize, stats
from scipy.linalg import cholesky, toeplitz
from scipy.linalg.lapack import dtrtri

import statsmodels.base.model as base
import statsmodels.base.wrapper as wrap
from statsmodels.emplike.elregress import _ELRegOpts
# need import in module instead of lazily to copy `__doc__`
from statsmodels.regression._prediction import PredictionResults
from statsmodels.tools.decorators import cache_readonly, cache_writable
from statsmodels.tools.sm_exceptions import (
    InvalidTestWarning,
    ValueWarning,
    )
from statsmodels.tools.tools import pinv_extended
from statsmodels.tools.typing import Float64Array
from statsmodels.tools.validation import bool_like, float_like, string_like

from . import _prediction as pred

__docformat__ = 'restructuredtext en'

__all__ = ['GLS', 'WLS', 'OLS', 'GLSAR', 'PredictionResults',
           'RegressionResultsWrapper']


_fit_regularized_doc =\
        r"""
        Return a regularized fit to a linear regression model.

        Parameters
        ----------
        method : str
            Either 'elastic_net' or 'sqrt_lasso'.
        alpha : scalar or array_like
            The penalty weight.  If a scalar, the same penalty weight
            applies to all variables in the model.  If a vector, it
            must have the same length as `params`, and contains a
            penalty weight for each coefficient.
        L1_wt : scalar
            The fraction of the penalty given to the L1 penalty term.
            Must be between 0 and 1 (inclusive).  If 0, the fit is a
            ridge fit, if 1 it is a lasso fit.
        start_params : array_like
            Starting values for ``params``.
        profile_scale : bool
            If True the penalized fit is computed using the profile
            (concentrated) log-likelihood for the Gaussian model.
            Otherwise the fit uses the residual sum of squares.
        refit : bool
            If True, the model is refit using only the variables that
            have non-zero coefficients in the regularized fit.  The
            refitted model is not regularized.
        **kwargs
            Additional keyword arguments that contain information used when
            constructing a model using the formula interface.

        Returns
        -------
        statsmodels.base.elastic_net.RegularizedResults
            The regularized results.

        Notes
        -----
        The elastic net uses a combination of L1 and L2 penalties.
        The implementation closely follows the glmnet package in R.

        The function that is minimized is:

        .. math::

            0.5*RSS/n + alpha*((1-L1\_wt)*|params|_2^2/2 + L1\_wt*|params|_1)

        where RSS is the usual regression sum of squares, n is the
        sample size, and :math:`|*|_1` and :math:`|*|_2` are the L1 and L2
        norms.

        For WLS and GLS, the RSS is calculated using the whitened endog and
        exog data.

        Post-estimation results are based on the same data used to
        select variables, hence may be subject to overfitting biases.

        The elastic_net method uses the following keyword arguments:

        maxiter : int
            Maximum number of iterations
        cnvrg_tol : float
            Convergence threshold for line searches
        zero_tol : float
            Coefficients below this threshold are treated as zero.

        The square root lasso approach is a variation of the Lasso
        that is largely self-tuning (the optimal tuning parameter
        does not depend on the standard deviation of the regression
        errors).  If the errors are Gaussian, the tuning parameter
        can be taken to be

        alpha = 1.1 * np.sqrt(n) * norm.ppf(1 - 0.05 / (2 * p))

        where n is the sample size and p is the number of predictors.

        The square root lasso uses the following keyword arguments:

        zero_tol : float
            Coefficients below this threshold are treated as zero.

        The cvxopt module is required to estimate model using the square root
        lasso.

        References
        ----------
        .. [*] Friedman, Hastie, Tibshirani (2008).  Regularization paths for
           generalized linear models via coordinate descent.  Journal of
           Statistical Software 33(1), 1-22 Feb 2010.

        .. [*] A Belloni, V Chernozhukov, L Wang (2011).  Square-root Lasso:
           pivotal recovery of sparse signals via conic programming.
           Biometrika 98(4), 791-806. https://arxiv.org/pdf/1009.5689.pdf
        """


def _get_sigma(sigma, nobs):
    """
    Returns sigma (matrix, nobs by nobs) for GLS and the inverse of its
    Cholesky decomposition.  Handles dimensions and checks integrity.
    If sigma is None, returns None, None. Otherwise returns sigma,
    cholsigmainv.
    """
    if sigma is None:
        return None, None
    sigma = np.asarray(sigma).squeeze()
    if sigma.ndim == 0:
        sigma = np.repeat(sigma, nobs)
    if sigma.ndim == 1:
        if sigma.shape != (nobs,):
            raise ValueError("Sigma must be a scalar, 1d of length %s or a 2d "
                             "array of shape %s x %s" % (nobs, nobs, nobs))
        cholsigmainv = 1/np.sqrt(sigma)
    else:
        if sigma.shape != (nobs, nobs):
            raise ValueError("Sigma must be a scalar, 1d of length %s or a 2d "
                             "array of shape %s x %s" % (nobs, nobs, nobs))
        cholsigmainv, info = dtrtri(cholesky(sigma, lower=True),
                                    lower=True, overwrite_c=True)
        if info > 0:
            raise np.linalg.LinAlgError('Cholesky decomposition of sigma '
                                        'yields a singular matrix')
        elif info < 0:
            raise ValueError('Invalid input to dtrtri (info = %d)' % info)
    return sigma, cholsigmainv


class RegressionModel(base.LikelihoodModel):
    """
    Base class for linear regression models. Should not be directly called.

    Intended for subclassing.
    """
    def __init__(self, endog, exog, **kwargs):
        super(RegressionModel, self).__init__(endog, exog, **kwargs)
        self.pinv_wexog: Float64Array | None = None
        self._data_attr.extend(['pinv_wexog', 'wendog', 'wexog', 'weights'])

    def initialize(self):
        """Initialize model components."""
        self.wexog = self.whiten(self.exog)
        self.wendog = self.whiten(self.endog)
        # overwrite nobs from class Model:
        self.nobs = float(self.wexog.shape[0])

        self._df_model = None
        self._df_resid = None
        self.rank = None

    @property
    def df_model(self):
        """
        The model degree of freedom.

        The dof is defined as the rank of the regressor matrix minus 1 if a
        constant is included.
        """
        if self._df_model is None:
            if self.rank is None:
                self.rank = np.linalg.matrix_rank(self.exog)
            self._df_model = float(self.rank - self.k_constant)
        return self._df_model

    @df_model.setter
    def df_model(self, value):
        self._df_model = value

    @property
    def df_resid(self):
        """
        The residual degree of freedom.

        The dof is defined as the number of observations minus the rank of
        the regressor matrix.
        """

        if self._df_resid is None:
            if self.rank is None:
                self.rank = np.linalg.matrix_rank(self.exog)
            self._df_resid = self.nobs - self.rank
        return self._df_resid

    @df_resid.setter
    def df_resid(self, value):
        self._df_resid = value

    def whiten(self, x):
        """
        Whiten method that must be overwritten by individual models.

        Parameters
        ----------
        x : array_like
            Data to be whitened.
        """
        raise NotImplementedError("Subclasses must implement.")

    def fit(
            self,
            method: Literal["pinv", "qr"] = "pinv",
            cov_type: Literal[
                "nonrobust",
                "fixed scale",
                "HC0",
                "HC1",
                "HC2",
                "HC3",
                "HAC",
                "hac-panel",
                "hac-groupsum",
                "cluster",
            ] = "nonrobust",
            cov_kwds=None,
            use_t: bool | None = None,
            **kwargs
    ):
        """
        Full fit of the model.

        The results include an estimate of covariance matrix, (whitened)
        residuals and an estimate of scale.

        Parameters
        ----------
        method : str, optional
            Can be "pinv", "qr".  "pinv" uses the Moore-Penrose pseudoinverse
            to solve the least squares problem. "qr" uses the QR
            factorization.
        cov_type : str, optional
            See `regression.linear_model.RegressionResults` for a description
            of the available covariance estimators.
        cov_kwds : list or None, optional
            See `linear_model.RegressionResults.get_robustcov_results` for a
            description required keywords for alternative covariance
            estimators.
        use_t : bool, optional
            Flag indicating to use the Student's t distribution when computing
            p-values.  Default behavior depends on cov_type. See
            `linear_model.RegressionResults.get_robustcov_results` for
            implementation details.
        **kwargs
            Additional keyword arguments that contain information used when
            constructing a model using the formula interface.

        Returns
        -------
        RegressionResults
            The model estimation results.

        See Also
        --------
        RegressionResults
            The results container.
        RegressionResults.get_robustcov_results
            A method to change the covariance estimator used when fitting the
            model.

        Notes
        -----
        The fit method uses the pseudoinverse of the design/exogenous variables
        to solve the least squares minimization.
        """
        if method == "pinv":
            if not (hasattr(self, 'pinv_wexog') and
                    hasattr(self, 'normalized_cov_params') and
                    hasattr(self, 'rank')):

                self.pinv_wexog, singular_values = pinv_extended(self.wexog)
                self.normalized_cov_params = np.dot(
                    self.pinv_wexog, np.transpose(self.pinv_wexog))

                # Cache these singular values for use later.
                self.wexog_singular_values = singular_values
                self.rank = np.linalg.matrix_rank(np.diag(singular_values))

            beta = np.dot(self.pinv_wexog, self.wendog)

        elif method == "qr":
            if not (hasattr(self, 'exog_Q') and
                    hasattr(self, 'exog_R') and
                    hasattr(self, 'normalized_cov_params') and
                    hasattr(self, 'rank')):
                Q, R = np.linalg.qr(self.wexog)
                self.exog_Q, self.exog_R = Q, R
                self.normalized_cov_params = np.linalg.inv(np.dot(R.T, R))

                # Cache singular values from R.
                self.wexog_singular_values = np.linalg.svd(R, 0, 0)
                self.rank = np.linalg.matrix_rank(R)
            else:
                Q, R = self.exog_Q, self.exog_R
            # Needed for some covariance estimators, see GH #8157
            self.pinv_wexog = np.linalg.pinv(self.wexog)
            # used in ANOVA
            self.effects = effects = np.dot(Q.T, self.wendog)
            beta = np.linalg.solve(R, effects)
        else:
            raise ValueError('method has to be "pinv" or "qr"')

        if self._df_model is None:
            self._df_model = float(self.rank - self.k_constant)
        if self._df_resid is None:
            self.df_resid = self.nobs - self.rank

        if isinstance(self, OLS):
            lfit = OLSResults(
                self, beta,
                normalized_cov_params=self.normalized_cov_params,
                cov_type=cov_type, cov_kwds=cov_kwds, use_t=use_t)
        else:
            lfit = RegressionResults(
                self, beta,
                normalized_cov_params=self.normalized_cov_params,
                cov_type=cov_type, cov_kwds=cov_kwds, use_t=use_t,
                **kwargs)
        return RegressionResultsWrapper(lfit)

    def predict(self, params, exog=None):
        """
        Return linear predicted values from a design matrix.

        Parameters
        ----------
        params : array_like
            Parameters of a linear model.
        exog : array_like, optional
            Design / exogenous data. Model exog is used if None.

        Returns
        -------
        array_like
            An array of fitted values.

        Notes
        -----
        If the model has not yet been fit, params is not optional.
        """
        # JP: this does not look correct for GLMAR
        # SS: it needs its own predict method

        if exog is None:
            exog = self.exog

        return np.dot(exog, params)

    def get_distribution(self, params, scale, exog=None, dist_class=None):
        """
        Construct a random number generator for the predictive distribution.

        Parameters
        ----------
        params : array_like
            The model parameters (regression coefficients).
        scale : scalar
            The variance parameter.
        exog : array_like
            The predictor variable matrix.
        dist_class : class
            A random number generator class.  Must take 'loc' and 'scale'
            as arguments and return a random number generator implementing
            an ``rvs`` method for simulating random values. Defaults to normal.

        Returns
        -------
        gen
            Frozen random number generator object with mean and variance
            determined by the fitted linear model.  Use the ``rvs`` method
            to generate random values.

        Notes
        -----
        Due to the behavior of ``scipy.stats.distributions objects``,
        the returned random number generator must be called with
        ``gen.rvs(n)`` where ``n`` is the number of observations in
        the data set used to fit the model.  If any other value is
        used for ``n``, misleading results will be produced.
        """
        fit = self.predict(params, exog)
        if dist_class is None:
            from scipy.stats.distributions import norm
            dist_class = norm
        gen = dist_class(loc=fit, scale=np.sqrt(scale))
        return gen


class GLS(RegressionModel):
    __doc__ = r"""
    Generalized Least Squares

    %(params)s
    sigma : scalar or array
        The array or scalar `sigma` is the weighting matrix of the covariance.
        The default is None for no scaling.  If `sigma` is a scalar, it is
        assumed that `sigma` is an n x n diagonal matrix with the given
        scalar, `sigma` as the value of each diagonal element.  If `sigma`
        is an n-length vector, then `sigma` is assumed to be a diagonal
        matrix with the given `sigma` on the diagonal.  This should be the
        same as WLS.
    %(extra_params)s

    Attributes
    ----------
    pinv_wexog : ndarray
        `pinv_wexog` is the p x n Moore-Penrose pseudoinverse of `wexog`.
    cholsimgainv : ndarray
        The transpose of the Cholesky decomposition of the pseudoinverse.
    df_model : float
        p - 1, where p is the number of regressors including the intercept.
        of freedom.
    df_resid : float
        Number of observations n less the number of parameters p.
    llf : float
        The value of the likelihood function of the fitted model.
    nobs : float
        The number of observations n.
    normalized_cov_params : ndarray
        p x p array :math:`(X^{T}\Sigma^{-1}X)^{-1}`
    results : RegressionResults instance
        A property that returns the RegressionResults class if fit.
    sigma : ndarray
        `sigma` is the n x n covariance structure of the error terms.
    wexog : ndarray
        Design matrix whitened by `cholsigmainv`
    wendog : ndarray
        Response variable whitened by `cholsigmainv`

    See Also
    --------
    WLS : Fit a linear model using Weighted Least Squares.
    OLS : Fit a linear model using Ordinary Least Squares.

    Notes
    -----
    If sigma is a function of the data making one of the regressors
    a constant, then the current postestimation statistics will not be correct.

    Examples
    --------
    >>> import statsmodels.api as sm
    >>> data = sm.datasets.longley.load()
    >>> data.exog = sm.add_constant(data.exog)
    >>> ols_resid = sm.OLS(data.endog, data.exog).fit().resid
    >>> res_fit = sm.OLS(ols_resid[1:], ols_resid[:-1]).fit()
    >>> rho = res_fit.params

    `rho` is a consistent estimator of the correlation of the residuals from
    an OLS fit of the longley data.  It is assumed that this is the true rho
    of the AR process data.

    >>> from scipy.linalg import toeplitz
    >>> order = toeplitz(np.arange(16))
    >>> sigma = rho**order

    `sigma` is an n x n matrix of the autocorrelation structure of the
    data.

    >>> gls_model = sm.GLS(data.endog, data.exog, sigma=sigma)
    >>> gls_results = gls_model.fit()
    >>> print(gls_results.summary())
    """ % {'params': base._model_params_doc,
           'extra_params': base._missing_param_doc + base._extra_param_doc}

    def __init__(self, endog, exog, sigma=None, missing='none', hasconst=None,
                 **kwargs):
        if type(self) is GLS:
            self._check_kwargs(kwargs)
        # TODO: add options igls, for iterative fgls if sigma is None
        # TODO: default if sigma is none should be two-step GLS
        sigma, cholsigmainv = _get_sigma(sigma, len(endog))

        super(GLS, self).__init__(endog, exog, missing=missing,
                                  hasconst=hasconst, sigma=sigma,
                                  cholsigmainv=cholsigmainv, **kwargs)

        # store attribute names for data arrays
        self._data_attr.extend(['sigma', 'cholsigmainv'])

    def whiten(self, x):
        """
        GLS whiten method.

        Parameters
        ----------
        x : array_like
            Data to be whitened.

        Returns
        -------
        ndarray
            The value np.dot(cholsigmainv,X).

        See Also
        --------
        GLS : Fit a linear model using Generalized Least Squares.
        """
        x = np.asarray(x)
        if self.sigma is None or self.sigma.shape == ():
            return x
        elif self.sigma.ndim == 1:
            if x.ndim == 1:
                return x * self.cholsigmainv
            else:
                return x * self.cholsigmainv[:, None]
        else:
            return np.dot(self.cholsigmainv, x)

    def loglike(self, params):
        r"""
        Compute the value of the Gaussian log-likelihood function at params.

        Given the whitened design matrix, the log-likelihood is evaluated
        at the parameter vector `params` for the dependent variable `endog`.

        Parameters
        ----------
        params : array_like
            The model parameters.

        Returns
        -------
        float
            The value of the log-likelihood function for a GLS Model.

        Notes
        -----
        The log-likelihood function for the normal distribution is

        .. math:: -\frac{n}{2}\log\left(\left(Y-\hat{Y}\right)^{\prime}
                   \left(Y-\hat{Y}\right)\right)
                  -\frac{n}{2}\left(1+\log\left(\frac{2\pi}{n}\right)\right)
                  -\frac{1}{2}\log\left(\left|\Sigma\right|\right)

        Y and Y-hat are whitened.
        """
        # TODO: combine this with OLS/WLS loglike and add _det_sigma argument
        nobs2 = self.nobs / 2.0
        SSR = np.sum((self.wendog - np.dot(self.wexog, params))**2, axis=0)
        llf = -np.log(SSR) * nobs2      # concentrated likelihood
        llf -= (1+np.log(np.pi/nobs2))*nobs2  # with likelihood constant
        if np.any(self.sigma):
            # FIXME: robust-enough check? unneeded if _det_sigma gets defined
            if self.sigma.ndim == 2:
                det = np.linalg.slogdet(self.sigma)
                llf -= .5*det[1]
            else:
                llf -= 0.5*np.sum(np.log(self.sigma))
            # with error covariance matrix
        return llf

    def hessian_factor(self, params, scale=None, observed=True):
        """
        Compute weights for calculating Hessian.

        Parameters
        ----------
        params : ndarray
            The parameter at which Hessian is evaluated.
        scale : None or float
            If scale is None, then the default scale will be calculated.
            Default scale is defined by `self.scaletype` and set in fit.
            If scale is not None, then it is used as a fixed scale.
        observed : bool
            If True, then the observed Hessian is returned. If false then the
            expected information matrix is returned.

        Returns
        -------
        ndarray
            A 1d weight vector used in the calculation of the Hessian.
            The hessian is obtained by `(exog.T * hessian_factor).dot(exog)`.
        """

        if self.sigma is None or self.sigma.shape == ():
            return np.ones(self.exog.shape[0])
        elif self.sigma.ndim == 1:
            return self.cholsigmainv
        else:
            return np.diag(self.cholsigmainv)

    @Appender(_fit_regularized_doc)
    def fit_regularized(self, method="elastic_net", alpha=0.,
                        L1_wt=1., start_params=None, profile_scale=False,
                        refit=False, **kwargs):
        if not np.isscalar(alpha):
            alpha = np.asarray(alpha)
        # Need to adjust since RSS/n term in elastic net uses nominal
        # n in denominator
        if self.sigma is not None:
            if self.sigma.ndim == 2:
                var_obs = np.diag(self.sigma)
            elif self.sigma.ndim == 1:
                var_obs = self.sigma
            else:
                raise ValueError("sigma should be 1-dim or 2-dim")

            alpha = alpha * np.sum(1 / var_obs) / len(self.endog)

        rslt = OLS(self.wendog, self.wexog).fit_regularized(
            method=method, alpha=alpha,
            L1_wt=L1_wt,
            start_params=start_params,
            profile_scale=profile_scale,
            refit=refit, **kwargs)

        from statsmodels.base.elastic_net import (
            RegularizedResults,
            RegularizedResultsWrapper,
        )
        rrslt = RegularizedResults(self, rslt.params)
        return RegularizedResultsWrapper(rrslt)


class WLS(RegressionModel):
    __doc__ = """
    Weighted Least Squares

    The weights are presumed to be (proportional to) the inverse of
    the variance of the observations.  That is, if the variables are
    to be transformed by 1/sqrt(W) you must supply weights = 1/W.

    %(params)s
    weights : array_like, optional
        A 1d array of weights.  If you supply 1/W then the variables are
        pre- multiplied by 1/sqrt(W).  If no weights are supplied the
        default value is 1 and WLS results are the same as OLS.
    %(extra_params)s

    Attributes
    ----------
    weights : ndarray
        The stored weights supplied as an argument.

    See Also
    --------
    GLS : Fit a linear model using Generalized Least Squares.
    OLS : Fit a linear model using Ordinary Least Squares.

    Notes
    -----
    If the weights are a function of the data, then the post estimation
    statistics such as fvalue and mse_model might not be correct, as the
    package does not yet support no-constant regression.

    Examples
    --------
    >>> import statsmodels.api as sm
    >>> Y = [1,3,4,5,2,3,4]
    >>> X = range(1,8)
    >>> X = sm.add_constant(X)
    >>> wls_model = sm.WLS(Y,X, weights=list(range(1,8)))
    >>> results = wls_model.fit()
    >>> results.params
    array([ 2.91666667,  0.0952381 ])
    >>> results.tvalues
    array([ 2.0652652 ,  0.35684428])
    >>> print(results.t_test([1, 0]))
    <T test: effect=array([ 2.91666667]), sd=array([[ 1.41224801]]),
     t=array([[ 2.0652652]]), p=array([[ 0.04690139]]), df_denom=5>
    >>> print(results.f_test([0, 1]))
    <F test: F=array([[ 0.12733784]]), p=[[ 0.73577409]], df_denom=5, df_num=1>
    """ % {'params': base._model_params_doc,
           'extra_params': base._missing_param_doc + base._extra_param_doc}

    def __init__(self, endog, exog, weights=1., missing='none', hasconst=None,
                 **kwargs):
        if type(self) is WLS:
            self._check_kwargs(kwargs)
        weights = np.array(weights)
        if weights.shape == ():
            if (missing == 'drop' and 'missing_idx' in kwargs and
                    kwargs['missing_idx'] is not None):
                # patsy may have truncated endog
                weights = np.repeat(weights, len(kwargs['missing_idx']))
            else:
                weights = np.repeat(weights, len(endog))
        # handle case that endog might be of len == 1
        if len(weights) == 1:
            weights = np.array([weights.squeeze()])
        else:
            weights = weights.squeeze()
        super(WLS, self).__init__(endog, exog, missing=missing,
                                  weights=weights, hasconst=hasconst, **kwargs)
        nobs = self.exog.shape[0]
        weights = self.weights
        if weights.size != nobs and weights.shape[0] != nobs:
            raise ValueError('Weights must be scalar or same length as design')

    def whiten(self, x):
        """
        Whitener for WLS model, multiplies each column by sqrt(self.weights).

        Parameters
        ----------
        x : array_like
            Data to be whitened.

        Returns
        -------
        array_like
            The whitened values sqrt(weights)*X.
        """

        x = np.asarray(x)
        if x.ndim == 1:
            return x * np.sqrt(self.weights)
        elif x.ndim == 2:
            return np.sqrt(self.weights)[:, None] * x

    def loglike(self, params):
        r"""
        Compute the value of the gaussian log-likelihood function at params.

        Given the whitened design matrix, the log-likelihood is evaluated
        at the parameter vector `params` for the dependent variable `Y`.

        Parameters
        ----------
        params : array_like
            The parameter estimates.

        Returns
        -------
        float
            The value of the log-likelihood function for a WLS Model.

        Notes
        -----
        .. math:: -\frac{n}{2}\log SSR
                  -\frac{n}{2}\left(1+\log\left(\frac{2\pi}{n}\right)\right)
                  +\frac{1}{2}\log\left(\left|W\right|\right)

<<<<<<< HEAD
        where :math:`W` is a diagonal weight matrix and
=======
        where :math:`W` is a diagonal weight matrix matrix,
>>>>>>> 789d7e5c
        :math:`\left|W\right|` is its determinant, and
        :math:`SSR=\left(Y-\hat{Y}\right)^\prime W \left(Y-\hat{Y}\right)` is
        the sum of the squared weighted residuals.
        """
        nobs2 = self.nobs / 2.0
        SSR = np.sum((self.wendog - np.dot(self.wexog, params))**2, axis=0)
        llf = -np.log(SSR) * nobs2      # concentrated likelihood
        llf -= (1+np.log(np.pi/nobs2))*nobs2  # with constant
        llf += 0.5 * np.sum(np.log(self.weights))
        return llf

    def hessian_factor(self, params, scale=None, observed=True):
        """
        Compute the weights for calculating the Hessian.

        Parameters
        ----------
        params : ndarray
            The parameter at which Hessian is evaluated.
        scale : None or float
            If scale is None, then the default scale will be calculated.
            Default scale is defined by `self.scaletype` and set in fit.
            If scale is not None, then it is used as a fixed scale.
        observed : bool
            If True, then the observed Hessian is returned. If false then the
            expected information matrix is returned.

        Returns
        -------
        ndarray
            A 1d weight vector used in the calculation of the Hessian.
            The hessian is obtained by `(exog.T * hessian_factor).dot(exog)`.
        """

        return self.weights

    @Appender(_fit_regularized_doc)
    def fit_regularized(self, method="elastic_net", alpha=0.,
                        L1_wt=1., start_params=None, profile_scale=False,
                        refit=False, **kwargs):
        # Docstring attached below
        if not np.isscalar(alpha):
            alpha = np.asarray(alpha)
        # Need to adjust since RSS/n in elastic net uses nominal n in
        # denominator
        alpha = alpha * np.sum(self.weights) / len(self.weights)

        rslt = OLS(self.wendog, self.wexog).fit_regularized(
            method=method, alpha=alpha,
            L1_wt=L1_wt,
            start_params=start_params,
            profile_scale=profile_scale,
            refit=refit, **kwargs)

        from statsmodels.base.elastic_net import (
            RegularizedResults,
            RegularizedResultsWrapper,
        )
        rrslt = RegularizedResults(self, rslt.params)
        return RegularizedResultsWrapper(rrslt)


class OLS(WLS):
    __doc__ = """
    Ordinary Least Squares

    %(params)s
    %(extra_params)s

    Attributes
    ----------
    weights : scalar
        Has an attribute weights = array(1.0) due to inheritance from WLS.

    See Also
    --------
    WLS : Fit a linear model using Weighted Least Squares.
    GLS : Fit a linear model using Generalized Least Squares.

    Notes
    -----
    No constant is added by the model unless you are using formulas.

    Examples
    --------
    >>> import statsmodels.api as sm
    >>> import numpy as np
    >>> duncan_prestige = sm.datasets.get_rdataset("Duncan", "carData")
    >>> Y = duncan_prestige.data['income']
    >>> X = duncan_prestige.data['education']
    >>> X = sm.add_constant(X)
    >>> model = sm.OLS(Y,X)
    >>> results = model.fit()
    >>> results.params
    const        10.603498
    education     0.594859
    dtype: float64

    >>> results.tvalues
    const        2.039813
    education    6.892802
    dtype: float64

    >>> print(results.t_test([1, 0]))
                                 Test for Constraints
    ==============================================================================
                     coef    std err          t      P>|t|      [0.025      0.975]
    ------------------------------------------------------------------------------
    c0            10.6035      5.198      2.040      0.048       0.120      21.087
    ==============================================================================

    >>> print(results.f_test(np.identity(2)))
    <F test: F=array([[159.63031026]]), p=1.2607168903696672e-20,
     df_denom=43, df_num=2>
    """ % {'params': base._model_params_doc,
           'extra_params': base._missing_param_doc + base._extra_param_doc}

    def __init__(self, endog, exog=None, missing='none', hasconst=None,
                 **kwargs):
        if "weights" in kwargs:
            msg = ("Weights are not supported in OLS and will be ignored"
                   "An exception will be raised in the next version.")
            warnings.warn(msg, ValueWarning)
        super(OLS, self).__init__(endog, exog, missing=missing,
                                  hasconst=hasconst, **kwargs)
        if "weights" in self._init_keys:
            self._init_keys.remove("weights")

        if type(self) is OLS:
            self._check_kwargs(kwargs, ["offset"])

    def loglike(self, params, scale=None):
        """
        The likelihood function for the OLS model.

        Parameters
        ----------
        params : array_like
            The coefficients with which to estimate the log-likelihood.
        scale : float or None
            If None, return the profile (concentrated) log likelihood
            (profiled over the scale parameter), else return the
            log-likelihood using the given scale value.

        Returns
        -------
        float
            The likelihood function evaluated at params.
        """
        nobs2 = self.nobs / 2.0
        nobs = float(self.nobs)
        resid = self.endog - np.dot(self.exog, params)
        if hasattr(self, 'offset'):
            resid -= self.offset
        ssr = np.sum(resid**2)
        if scale is None:
            # profile log likelihood
            llf = -nobs2*np.log(2*np.pi) - nobs2*np.log(ssr / nobs) - nobs2
        else:
            # log-likelihood
            llf = -nobs2 * np.log(2 * np.pi * scale) - ssr / (2*scale)
        return llf

    def whiten(self, x):
        """
        OLS model whitener does nothing.

        Parameters
        ----------
        x : array_like
            Data to be whitened.

        Returns
        -------
        array_like
            The input array unmodified.

        See Also
        --------
        OLS : Fit a linear model using Ordinary Least Squares.
        """
        return x

    def score(self, params, scale=None):
        """
        Evaluate the score function at a given point.

        The score corresponds to the profile (concentrated)
        log-likelihood in which the scale parameter has been profiled
        out.

        Parameters
        ----------
        params : array_like
            The parameter vector at which the score function is
            computed.
        scale : float or None
            If None, return the profile (concentrated) log likelihood
            (profiled over the scale parameter), else return the
            log-likelihood using the given scale value.

        Returns
        -------
        ndarray
            The score vector.
        """

        if not hasattr(self, "_wexog_xprod"):
            self._setup_score_hess()

        xtxb = np.dot(self._wexog_xprod, params)
        sdr = -self._wexog_x_wendog + xtxb

        if scale is None:
            ssr = self._wendog_xprod - 2 * np.dot(self._wexog_x_wendog.T,
                                                  params)
            ssr += np.dot(params, xtxb)
            return -self.nobs * sdr / ssr
        else:
            return -sdr / scale

    def _setup_score_hess(self):
        y = self.wendog
        if hasattr(self, 'offset'):
            y = y - self.offset
        self._wendog_xprod = np.sum(y * y)
        self._wexog_xprod = np.dot(self.wexog.T, self.wexog)
        self._wexog_x_wendog = np.dot(self.wexog.T, y)

    def hessian(self, params, scale=None):
        """
        Evaluate the Hessian function at a given point.

        Parameters
        ----------
        params : array_like
            The parameter vector at which the Hessian is computed.
        scale : float or None
            If None, return the profile (concentrated) log likelihood
            (profiled over the scale parameter), else return the
            log-likelihood using the given scale value.

        Returns
        -------
        ndarray
            The Hessian matrix.
        """

        if not hasattr(self, "_wexog_xprod"):
            self._setup_score_hess()

        xtxb = np.dot(self._wexog_xprod, params)

        if scale is None:
            ssr = self._wendog_xprod - 2 * np.dot(self._wexog_x_wendog.T,
                                                  params)
            ssr += np.dot(params, xtxb)
            ssrp = -2*self._wexog_x_wendog + 2*xtxb
            hm = self._wexog_xprod / ssr - np.outer(ssrp, ssrp) / ssr**2
            return -self.nobs * hm / 2
        else:
            return -self._wexog_xprod / scale

    def hessian_factor(self, params, scale=None, observed=True):
        """
        Calculate the weights for the Hessian.

        Parameters
        ----------
        params : ndarray
            The parameter at which Hessian is evaluated.
        scale : None or float
            If scale is None, then the default scale will be calculated.
            Default scale is defined by `self.scaletype` and set in fit.
            If scale is not None, then it is used as a fixed scale.
        observed : bool
            If True, then the observed Hessian is returned. If false then the
            expected information matrix is returned.

        Returns
        -------
        ndarray
            A 1d weight vector used in the calculation of the Hessian.
            The hessian is obtained by `(exog.T * hessian_factor).dot(exog)`.
        """

        return np.ones(self.exog.shape[0])

    @Appender(_fit_regularized_doc)
    def fit_regularized(self, method="elastic_net", alpha=0.,
                        L1_wt=1., start_params=None, profile_scale=False,
                        refit=False, **kwargs):

        # In the future we could add support for other penalties, e.g. SCAD.
        if method not in ("elastic_net", "sqrt_lasso"):
            msg = "Unknown method '%s' for fit_regularized" % method
            raise ValueError(msg)

        # Set default parameters.
        defaults = {"maxiter":  50, "cnvrg_tol": 1e-10,
                    "zero_tol": 1e-8}
        defaults.update(kwargs)

        if method == "sqrt_lasso":
            from statsmodels.base.elastic_net import (
                RegularizedResults,
                RegularizedResultsWrapper,
            )
            params = self._sqrt_lasso(alpha, refit, defaults["zero_tol"])
            results = RegularizedResults(self, params)
            return RegularizedResultsWrapper(results)

        from statsmodels.base.elastic_net import fit_elasticnet

        if L1_wt == 0:
            return self._fit_ridge(alpha)

        # If a scale parameter is passed in, the non-profile
        # likelihood (residual sum of squares divided by -2) is used,
        # otherwise the profile likelihood is used.
        if profile_scale:
            loglike_kwds = {}
            score_kwds = {}
            hess_kwds = {}
        else:
            loglike_kwds = {"scale": 1}
            score_kwds = {"scale": 1}
            hess_kwds = {"scale": 1}

        return fit_elasticnet(self, method=method,
                              alpha=alpha,
                              L1_wt=L1_wt,
                              start_params=start_params,
                              loglike_kwds=loglike_kwds,
                              score_kwds=score_kwds,
                              hess_kwds=hess_kwds,
                              refit=refit,
                              check_step=False,
                              **defaults)

    def _sqrt_lasso(self, alpha, refit, zero_tol):

        try:
            import cvxopt
        except ImportError:
            msg = 'sqrt_lasso fitting requires the cvxopt module'
            raise ValueError(msg)

        n = len(self.endog)
        p = self.exog.shape[1]

        h0 = cvxopt.matrix(0., (2*p+1, 1))
        h1 = cvxopt.matrix(0., (n+1, 1))
        h1[1:, 0] = cvxopt.matrix(self.endog, (n, 1))

        G0 = cvxopt.spmatrix([], [], [], (2*p+1, 2*p+1))
        for i in range(1, 2*p+1):
            G0[i, i] = -1
        G1 = cvxopt.matrix(0., (n+1, 2*p+1))
        G1[0, 0] = -1
        G1[1:, 1:p+1] = self.exog
        G1[1:, p+1:] = -self.exog

        c = cvxopt.matrix(alpha / n, (2*p + 1, 1))
        c[0] = 1 / np.sqrt(n)

        from cvxopt import solvers
        solvers.options["show_progress"] = False

        rslt = solvers.socp(c, Gl=G0, hl=h0, Gq=[G1], hq=[h1])
        x = np.asarray(rslt['x']).flat
        bp = x[1:p+1]
        bn = x[p+1:]
        params = bp - bn

        if not refit:
            return params

        ii = np.flatnonzero(np.abs(params) > zero_tol)
        rfr = OLS(self.endog, self.exog[:, ii]).fit()
        params *= 0
        params[ii] = rfr.params

        return params

    def _fit_ridge(self, alpha):
        """
        Fit a linear model using ridge regression.

        Parameters
        ----------
        alpha : scalar or array_like
            The penalty weight.  If a scalar, the same penalty weight
            applies to all variables in the model.  If a vector, it
            must have the same length as `params`, and contains a
            penalty weight for each coefficient.

        Notes
        -----
        Equivalent to fit_regularized with L1_wt = 0 (but implemented
        more efficiently).
        """

        u, s, vt = np.linalg.svd(self.exog, 0)
        v = vt.T
        q = np.dot(u.T, self.endog) * s
        s2 = s * s
        if np.isscalar(alpha):
            sd = s2 + alpha * self.nobs
            params = q / sd
            params = np.dot(v, params)
        else:
            alpha = np.asarray(alpha)
            vtav = self.nobs * np.dot(vt, alpha[:, None] * v)
            d = np.diag(vtav) + s2
            np.fill_diagonal(vtav, d)
            r = np.linalg.solve(vtav, q)
            params = np.dot(v, r)

        from statsmodels.base.elastic_net import RegularizedResults
        return RegularizedResults(self, params)


class GLSAR(GLS):
    __doc__ = """
    Generalized Least Squares with AR covariance structure

    %(params)s
    rho : int
        The order of the autoregressive covariance.
    %(extra_params)s

    Notes
    -----
    GLSAR is considered to be experimental.
    The linear autoregressive process of order p--AR(p)--is defined as:
    TODO

    Examples
    --------
    >>> import statsmodels.api as sm
    >>> X = range(1,8)
    >>> X = sm.add_constant(X)
    >>> Y = [1,3,4,5,8,10,9]
    >>> model = sm.GLSAR(Y, X, rho=2)
    >>> for i in range(6):
    ...     results = model.fit()
    ...     print("AR coefficients: {0}".format(model.rho))
    ...     rho, sigma = sm.regression.yule_walker(results.resid,
    ...                                            order=model.order)
    ...     model = sm.GLSAR(Y, X, rho)
    ...
    AR coefficients: [ 0.  0.]
    AR coefficients: [-0.52571491 -0.84496178]
    AR coefficients: [-0.6104153  -0.86656458]
    AR coefficients: [-0.60439494 -0.857867  ]
    AR coefficients: [-0.6048218  -0.85846157]
    AR coefficients: [-0.60479146 -0.85841922]
    >>> results.params
    array([-0.66661205,  1.60850853])
    >>> results.tvalues
    array([ -2.10304127,  21.8047269 ])
    >>> print(results.t_test([1, 0]))
    <T test: effect=array([-0.66661205]), sd=array([[ 0.31697526]]),
     t=array([[-2.10304127]]), p=array([[ 0.06309969]]), df_denom=3>
    >>> print(results.f_test(np.identity(2)))
    <F test: F=array([[ 1815.23061844]]), p=[[ 0.00002372]],
     df_denom=3, df_num=2>

    Or, equivalently

    >>> model2 = sm.GLSAR(Y, X, rho=2)
    >>> res = model2.iterative_fit(maxiter=6)
    >>> model2.rho
    array([-0.60479146, -0.85841922])
    """ % {'params': base._model_params_doc,
           'extra_params': base._missing_param_doc + base._extra_param_doc}
    # TODO: Complete docstring

    def __init__(self, endog, exog=None, rho=1, missing='none', hasconst=None,
                 **kwargs):
        # this looks strange, interpreting rho as order if it is int
        if isinstance(rho, (int, np.integer)):
            self.order = int(rho)
            self.rho = np.zeros(self.order, np.float64)
        else:
            self.rho = np.squeeze(np.asarray(rho))
            if len(self.rho.shape) not in [0, 1]:
                raise ValueError("AR parameters must be a scalar or a vector")
            if self.rho.shape == ():
                self.rho.shape = (1,)
            self.order = self.rho.shape[0]
        if exog is None:
            # JP this looks wrong, should be a regression on constant
            # results for rho estimate now identical to yule-walker on y
            # super(AR, self).__init__(endog, add_constant(endog))
            super(GLSAR, self).__init__(endog, np.ones((endog.shape[0], 1)),
                                        missing=missing, hasconst=None,
                                        **kwargs)
        else:
            super(GLSAR, self).__init__(endog, exog, missing=missing,
                                        **kwargs)

    def iterative_fit(self, maxiter=3, rtol=1e-4, **kwargs):
        """
        Perform an iterative two-stage procedure to estimate a GLS model.

        The model is assumed to have AR(p) errors, AR(p) parameters and
        regression coefficients are estimated iteratively.

        Parameters
        ----------
        maxiter : int, optional
            The number of iterations.
        rtol : float, optional
            Relative tolerance between estimated coefficients to stop the
            estimation.  Stops if max(abs(last - current) / abs(last)) < rtol.
        **kwargs
            Additional keyword arguments passed to `fit`.

        Returns
        -------
        RegressionResults
            The results computed using an iterative fit.
        """
        # TODO: update this after going through example.
        converged = False
        i = -1  # need to initialize for maxiter < 1 (skip loop)
        history = {'params': [], 'rho': [self.rho]}
        for i in range(maxiter - 1):
            if hasattr(self, 'pinv_wexog'):
                del self.pinv_wexog
            self.initialize()
            results = self.fit()
            history['params'].append(results.params)
            if i == 0:
                last = results.params
            else:
                diff = np.max(np.abs(last - results.params) / np.abs(last))
                if diff < rtol:
                    converged = True
                    break
                last = results.params
            self.rho, _ = yule_walker(results.resid,
                                      order=self.order, df=None)
            history['rho'].append(self.rho)

        # why not another call to self.initialize
        # Use kwarg to insert history
        if not converged and maxiter > 0:
            # maxiter <= 0 just does OLS
            if hasattr(self, 'pinv_wexog'):
                del self.pinv_wexog
            self.initialize()

        # if converged then this is a duplicate fit, because we did not
        # update rho
        results = self.fit(history=history, **kwargs)
        results.iter = i + 1
        # add last fit to history, not if duplicate fit
        if not converged:
            results.history['params'].append(results.params)
            results.iter += 1

        results.converged = converged

        return results

    def whiten(self, x):
        """
        Whiten a series of columns according to an AR(p) covariance structure.

        Whitening using this method drops the initial p observations.

        Parameters
        ----------
        x : array_like
            The data to be whitened.

        Returns
        -------
        ndarray
            The whitened data.
        """
        # TODO: notation for AR process
        x = np.asarray(x, np.float64)
        _x = x.copy()

        # the following loops over the first axis,  works for 1d and nd
        for i in range(self.order):
            _x[(i + 1):] = _x[(i + 1):] - self.rho[i] * x[0:-(i + 1)]
        return _x[self.order:]


def yule_walker(x, order=1, method="adjusted", df=None, inv=False,
                demean=True):
    """
    Estimate AR(p) parameters from a sequence using the Yule-Walker equations.

    Adjusted or maximum-likelihood estimator (mle)

    Parameters
    ----------
    x : array_like
        A 1d array.
    order : int, optional
        The order of the autoregressive process.  Default is 1.
    method : str, optional
       Method can be 'adjusted' or 'mle' and this determines
       denominator in estimate of autocorrelation function (ACF) at
       lag k. If 'mle', the denominator is n=X.shape[0], if 'adjusted'
       the denominator is n-k.  The default is adjusted.
    df : int, optional
       Specifies the degrees of freedom. If `df` is supplied, then it
       is assumed the X has `df` degrees of freedom rather than `n`.
       Default is None.
    inv : bool
        If inv is True the inverse of R is also returned.  Default is
        False.
    demean : bool
        True, the mean is subtracted from `X` before estimation.

    Returns
    -------
    rho : ndarray
        AR(p) coefficients computed using the Yule-Walker method.
    sigma : float
        The estimate of the residual standard deviation.

    See Also
    --------
    burg : Burg's AR estimator.

    Notes
    -----
    See https://en.wikipedia.org/wiki/Autoregressive_moving_average_model for
    further details.

    Examples
    --------
    >>> import statsmodels.api as sm
    >>> from statsmodels.datasets.sunspots import load
    >>> data = load()
    >>> rho, sigma = sm.regression.yule_walker(data.endog, order=4,
    ...                                        method="mle")

    >>> rho
    array([ 1.28310031, -0.45240924, -0.20770299,  0.04794365])
    >>> sigma
    16.808022730464351
    """
    # TODO: define R better, look back at notes and technical notes on YW.
    # First link here is useful
    # http://www-stat.wharton.upenn.edu/~steele/Courses/956/ResourceDetails/YuleWalkerAndMore.htm

    method = string_like(
        method, "method", options=("adjusted", "unbiased", "mle")
    )
    if method == "unbiased":
        warnings.warn(
            "unbiased is deprecated in factor of adjusted to reflect that the "
            "term is adjusting the sample size used in the autocovariance "
            "calculation rather than estimating an unbiased autocovariance. "
            "After release 0.13, using 'unbiased' will raise.",
            FutureWarning,
        )
        method = "adjusted"

    if method not in ("adjusted", "mle"):
        raise ValueError("ACF estimation method must be 'adjusted' or 'MLE'")
    x = np.array(x, dtype=np.float64)
    if demean:
        x -= x.mean()
    n = df or x.shape[0]

    # this handles df_resid ie., n - p
    adj_needed = method == "adjusted"

    if x.ndim > 1 and x.shape[1] != 1:
        raise ValueError("expecting a vector to estimate AR parameters")
    r = np.zeros(order+1, np.float64)
    r[0] = (x ** 2).sum() / n
    for k in range(1, order+1):
        r[k] = (x[0:-k] * x[k:]).sum() / (n - k * adj_needed)
    R = toeplitz(r[:-1])

    try:
        rho = np.linalg.solve(R, r[1:])
    except np.linalg.LinAlgError as err:
        if 'Singular matrix' in str(err):
            warnings.warn("Matrix is singular. Using pinv.", ValueWarning)
            rho = np.linalg.pinv(R) @ r[1:]
        else:
            raise

    sigmasq = r[0] - (r[1:]*rho).sum()
    if not np.isnan(sigmasq) and sigmasq > 0:
        sigma = np.sqrt(sigmasq)
    else:
        sigma = np.nan
    if inv:
        return rho, sigma, np.linalg.inv(R)
    else:
        return rho, sigma


def burg(endog, order=1, demean=True):
    """
    Compute Burg's AP(p) parameter estimator.

    Parameters
    ----------
    endog : array_like
        The endogenous variable.
    order : int, optional
        Order of the AR.  Default is 1.
    demean : bool, optional
        Flag indicating to subtract the mean from endog before estimation.

    Returns
    -------
    rho : ndarray
        The AR(p) coefficients computed using Burg's algorithm.
    sigma2 : float
        The estimate of the residual variance.

    See Also
    --------
    yule_walker : Estimate AR parameters using the Yule-Walker method.

    Notes
    -----
    AR model estimated includes a constant that is estimated using the sample
    mean (see [1]_). This value is not reported.

    References
    ----------
    .. [1] Brockwell, P.J. and Davis, R.A., 2016. Introduction to time series
        and forecasting. Springer.

    Examples
    --------
    >>> import statsmodels.api as sm
    >>> from statsmodels.datasets.sunspots import load
    >>> data = load()
    >>> rho, sigma2 = sm.regression.linear_model.burg(data.endog, order=4)

    >>> rho
    array([ 1.30934186, -0.48086633, -0.20185982,  0.05501941])
    >>> sigma2
    271.2467306963966
    """
    # Avoid circular imports
    from statsmodels.tsa.stattools import levinson_durbin_pacf, pacf_burg

    endog = np.squeeze(np.asarray(endog))
    if endog.ndim != 1:
        raise ValueError('endog must be 1-d or squeezable to 1-d.')
    order = int(order)
    if order < 1:
        raise ValueError('order must be an integer larger than 1')
    if demean:
        endog = endog - endog.mean()
    pacf, sigma = pacf_burg(endog, order, demean=demean)
    ar, _ = levinson_durbin_pacf(pacf)
    return ar, sigma[-1]


class RegressionResults(base.LikelihoodModelResults):
    r"""
    This class summarizes the fit of a linear regression model.

    It handles the output of contrasts, estimates of covariance, etc.

    Parameters
    ----------
    model : RegressionModel
        The regression model instance.
    params : ndarray
        The estimated parameters.
    normalized_cov_params : ndarray
        The normalized covariance parameters.
    scale : float
        The estimated scale of the residuals.
    cov_type : str
        The covariance estimator used in the results.
    cov_kwds : dict
        Additional keywords used in the covariance specification.
    use_t : bool
        Flag indicating to use the Student's t in inference.
    **kwargs
        Additional keyword arguments used to initialize the results.

    Attributes
    ----------
    pinv_wexog
        See model class docstring for implementation details.
    cov_type
        Parameter covariance estimator used for standard errors and t-stats.
    df_model
        Model degrees of freedom. The number of regressors `p`. Does not
        include the constant if one is present.
    df_resid
        Residual degrees of freedom. `n - p - 1`, if a constant is present.
        `n - p` if a constant is not included.
    het_scale
        adjusted squared residuals for heteroscedasticity robust standard
        errors. Is only available after `HC#_se` or `cov_HC#` is called.
        See HC#_se for more information.
    history
        Estimation history for iterative estimators.
    model
        A pointer to the model instance that called fit() or results.
    params
        The linear coefficients that minimize the least squares
        criterion.  This is usually called Beta for the classical
        linear model.
    """

    _cache = {}  # needs to be a class attribute for scale setter?

    def __init__(self, model, params, normalized_cov_params=None, scale=1.,
                 cov_type='nonrobust', cov_kwds=None, use_t=None, **kwargs):
        super(RegressionResults, self).__init__(
            model, params, normalized_cov_params, scale)

        self._cache = {}
        if hasattr(model, 'wexog_singular_values'):
            self._wexog_singular_values = model.wexog_singular_values
        else:
            self._wexog_singular_values = None

        self.df_model = model.df_model
        self.df_resid = model.df_resid

        if cov_type == 'nonrobust':
            self.cov_type = 'nonrobust'
            self.cov_kwds = {
                'description': 'Standard Errors assume that the ' +
                'covariance matrix of the errors is correctly ' +
                'specified.'}
            if use_t is None:
                use_t = True  # TODO: class default
            self.use_t = use_t
        else:
            if cov_kwds is None:
                cov_kwds = {}
            if 'use_t' in cov_kwds:
                # TODO: we want to get rid of 'use_t' in cov_kwds
                use_t_2 = cov_kwds.pop('use_t')
                if use_t is None:
                    use_t = use_t_2
                # TODO: warn or not?
            self.get_robustcov_results(cov_type=cov_type, use_self=True,
                                       use_t=use_t, **cov_kwds)
        for key in kwargs:
            setattr(self, key, kwargs[key])

    def conf_int(self, alpha=.05, cols=None):
        """
        Compute the confidence interval of the fitted parameters.

        Parameters
        ----------
        alpha : float, optional
            The `alpha` level for the confidence interval. The default
            `alpha` = .05 returns a 95% confidence interval.
        cols : array_like, optional
            Columns to include in returned confidence intervals.

        Returns
        -------
        array_like
            The confidence intervals.

        Notes
        -----
        The confidence interval is based on Student's t-distribution.
        """
        # keep method for docstring for now
        ci = super(RegressionResults, self).conf_int(alpha=alpha, cols=cols)
        return ci

    @cache_readonly
    def nobs(self):
        """Number of observations n."""
        return float(self.model.wexog.shape[0])

    @cache_readonly
    def fittedvalues(self):
        """The predicted values for the original (unwhitened) design."""
        return self.model.predict(self.params, self.model.exog)

    @cache_readonly
    def wresid(self):
        """
        The residuals of the transformed/whitened regressand and regressor(s).
        """
        return self.model.wendog - self.model.predict(
            self.params, self.model.wexog)

    @cache_readonly
    def resid(self):
        """The residuals of the model."""
        return self.model.endog - self.model.predict(
            self.params, self.model.exog)

    # TODO: fix writable example
    @cache_writable()
    def scale(self):
        """
        A scale factor for the covariance matrix.

        The Default value is ssr/(n-p).  Note that the square root of `scale`
        is often called the standard error of the regression.
        """
        wresid = self.wresid
        return np.dot(wresid, wresid) / self.df_resid

    @cache_readonly
    def ssr(self):
        """Sum of squared (whitened) residuals."""
        wresid = self.wresid
        return np.dot(wresid, wresid)

    @cache_readonly
    def centered_tss(self):
        """The total (weighted) sum of squares centered about the mean."""
        model = self.model
        weights = getattr(model, 'weights', None)
        sigma = getattr(model, 'sigma', None)
        if weights is not None:
            mean = np.average(model.endog, weights=weights)
            return np.sum(weights * (model.endog - mean)**2)
        elif sigma is not None:
            # Exactly matches WLS when sigma is diagonal
            iota = np.ones_like(model.endog)
            iota = model.whiten(iota)
            mean = model.wendog.dot(iota) / iota.dot(iota)
            err = model.endog - mean
            err = model.whiten(err)
            return np.sum(err**2)
        else:
            centered_endog = model.wendog - model.wendog.mean()
            return np.dot(centered_endog, centered_endog)

    @cache_readonly
    def uncentered_tss(self):
        """
        Uncentered sum of squares.

        The sum of the squared values of the (whitened) endogenous response
        variable.
        """
        wendog = self.model.wendog
        return np.dot(wendog, wendog)

    @cache_readonly
    def ess(self):
        """
        The explained sum of squares.

        If a constant is present, the centered total sum of squares minus the
        sum of squared residuals. If there is no constant, the uncentered total
        sum of squares is used.
        """

        if self.k_constant:
            return self.centered_tss - self.ssr
        else:
            return self.uncentered_tss - self.ssr

    @cache_readonly
    def rsquared(self):
        """
        R-squared of the model.

        This is defined here as 1 - `ssr`/`centered_tss` if the constant is
        included in the model and 1 - `ssr`/`uncentered_tss` if the constant is
        omitted.
        """
        if self.k_constant:
            return 1 - self.ssr/self.centered_tss
        else:
            return 1 - self.ssr/self.uncentered_tss

    @cache_readonly
    def rsquared_adj(self):
        """
        Adjusted R-squared.

        This is defined here as 1 - (`nobs`-1)/`df_resid` * (1-`rsquared`)
        if a constant is included and 1 - `nobs`/`df_resid` * (1-`rsquared`) if
        no constant is included.
        """
        return 1 - (np.divide(self.nobs - self.k_constant, self.df_resid)
                    * (1 - self.rsquared))

    @cache_readonly
    def mse_model(self):
        """
        Mean squared error the model.

        The explained sum of squares divided by the model degrees of freedom.
        """
        if np.all(self.df_model == 0.0):
            return np.full_like(self.ess, np.nan)
        return self.ess/self.df_model

    @cache_readonly
    def mse_resid(self):
        """
        Mean squared error of the residuals.

        The sum of squared residuals divided by the residual degrees of
        freedom.
        """
        if np.all(self.df_resid == 0.0):
            return np.full_like(self.ssr, np.nan)
        return self.ssr/self.df_resid

    @cache_readonly
    def mse_total(self):
        """
        Total mean squared error.

        The uncentered total sum of squares divided by the number of
        observations.
        """
        if np.all(self.df_resid + self.df_model == 0.0):
            return np.full_like(self.centered_tss, np.nan)
        if self.k_constant:
            return self.centered_tss / (self.df_resid + self.df_model)
        else:
            return self.uncentered_tss / (self.df_resid + self.df_model)

    @cache_readonly
    def fvalue(self):
        """
        F-statistic of the fully specified model.

        Calculated as the mean squared error of the model divided by the mean
        squared error of the residuals if the nonrobust covariance is used.
        Otherwise computed using a Wald-like quadratic form that tests whether
        all coefficients (excluding the constant) are zero.
        """
        if hasattr(self, 'cov_type') and self.cov_type != 'nonrobust':
            # with heteroscedasticity or correlation robustness
            k_params = self.normalized_cov_params.shape[0]
            mat = np.eye(k_params)
            const_idx = self.model.data.const_idx
            # TODO: What if model includes implicit constant, e.g. all
            #       dummies but no constant regressor?
            # TODO: Restats as LM test by projecting orthogonalizing
            #       to constant?
            if self.model.data.k_constant == 1:
                # if constant is implicit, return nan see #2444
                if const_idx is None:
                    return np.nan

                idx = lrange(k_params)
                idx.pop(const_idx)
                mat = mat[idx]  # remove constant
                if mat.size == 0:  # see  #3642
                    return np.nan
            ft = self.f_test(mat)
            # using backdoor to set another attribute that we already have
            self._cache['f_pvalue'] = float(ft.pvalue)
            return float(ft.fvalue)
        else:
            # for standard homoscedastic case
            return self.mse_model/self.mse_resid

    @cache_readonly
    def f_pvalue(self):
        """The p-value of the F-statistic."""
        # Special case for df_model 0
        if self.df_model == 0:
            return np.full_like(self.fvalue, np.nan)
        return stats.f.sf(self.fvalue, self.df_model, self.df_resid)

    @cache_readonly
    def bse(self):
        """The standard errors of the parameter estimates."""
        return np.sqrt(np.diag(self.cov_params()))

    @cache_readonly
    def aic(self):
        r"""
        Akaike's information criteria.

        For a model with a constant :math:`-2llf + 2(df\_model + 1)`. For a
        model without a constant :math:`-2llf + 2(df\_model)`.
        """
        return self.info_criteria("aic")

    @cache_readonly
    def bic(self):
        r"""
        Bayes' information criteria.

        For a model with a constant :math:`-2llf + \log(n)(df\_model+1)`.
        For a model without a constant :math:`-2llf + \log(n)(df\_model)`.
        """
        return self.info_criteria("bic")

    def info_criteria(self, crit, dk_params=0):
        """Return an information criterion for the model.

        Parameters
        ----------
        crit : string
            One of 'aic', 'bic', 'aicc' or 'hqic'.
        dk_params : int or float
            Correction to the number of parameters used in the information
            criterion. By default, only mean parameters are included, the
            scale parameter is not included in the parameter count.
            Use ``dk_params=1`` to include scale in the parameter count.

        Returns
        -------
        Value of information criterion.

        References
        ----------
        Burnham KP, Anderson KR (2002). Model Selection and Multimodel
        Inference; Springer New York.
        """
        crit = crit.lower()
        k_params = self.df_model + self.k_constant + dk_params

        if crit == "aic":
            return -2 * self.llf + 2 * k_params
        elif crit == "bic":
            bic = -2*self.llf + np.log(self.nobs) * k_params
            return bic
        elif crit == "aicc":
            from statsmodels.tools.eval_measures import aicc
            return aicc(self.llf, self.nobs, k_params)
        elif crit == "hqic":
            from statsmodels.tools.eval_measures import hqic
            return hqic(self.llf, self.nobs, k_params)

    @cache_readonly
    def eigenvals(self):
        """
        Return eigenvalues sorted in decreasing order.
        """
        if self._wexog_singular_values is not None:
            eigvals = self._wexog_singular_values ** 2
        else:
            wx = self.model.wexog
            eigvals = np.linalg.linalg.eigvalsh(wx.T @ wx)
        return np.sort(eigvals)[::-1]

    @cache_readonly
    def condition_number(self):
        """
        Return condition number of exogenous matrix.

        Calculated as ratio of largest to smallest singular value of the
        exogenous variables. This value is the same as the square root of
        the ratio of the largest to smallest eigenvalue of the inner-product
        of the exogenous variables.
        """
        eigvals = self.eigenvals
        return np.sqrt(eigvals[0]/eigvals[-1])

    # TODO: make these properties reset bse
    def _HCCM(self, scale):
        H = np.dot(self.model.pinv_wexog,
                   scale[:, None] * self.model.pinv_wexog.T)
        return H

    def _abat_diagonal(self, a, b):
        # equivalent to np.diag(a @ b @ a.T)
        return np.einsum('ij,ik,kj->i', a, a, b)

    @cache_readonly
    def cov_HC0(self):
        """
        Heteroscedasticity robust covariance matrix. See HC0_se.
        """
        self.het_scale = self.wresid**2
        cov_HC0 = self._HCCM(self.het_scale)
        return cov_HC0

    @cache_readonly
    def cov_HC1(self):
        """
        Heteroscedasticity robust covariance matrix. See HC1_se.
        """
        self.het_scale = self.nobs/(self.df_resid)*(self.wresid**2)
        cov_HC1 = self._HCCM(self.het_scale)
        return cov_HC1

    @cache_readonly
    def cov_HC2(self):
        """
        Heteroscedasticity robust covariance matrix. See HC2_se.
        """
        wexog = self.model.wexog
        h = self._abat_diagonal(wexog, self.normalized_cov_params)
        self.het_scale = self.wresid**2/(1-h)
        cov_HC2 = self._HCCM(self.het_scale)
        return cov_HC2

    @cache_readonly
    def cov_HC3(self):
        """
        Heteroscedasticity robust covariance matrix. See HC3_se.
        """
        wexog = self.model.wexog
        h = self._abat_diagonal(wexog, self.normalized_cov_params)
        self.het_scale = (self.wresid / (1 - h))**2
        cov_HC3 = self._HCCM(self.het_scale)
        return cov_HC3

    @cache_readonly
    def HC0_se(self):
        """
        White's (1980) heteroskedasticity robust standard errors.

        Notes
        -----
        Defined as sqrt(diag(X.T X)^(-1)X.T diag(e_i^(2)) X(X.T X)^(-1)
        where e_i = resid[i].

        When HC0_se or cov_HC0 is called the RegressionResults instance will
        then have another attribute `het_scale`, which is in this case is just
        resid**2.
        """
        return np.sqrt(np.diag(self.cov_HC0))

    @cache_readonly
    def HC1_se(self):
        """
        MacKinnon and White's (1985) heteroskedasticity robust standard errors.

        Notes
        -----
        Defined as sqrt(diag(n/(n-p)*HC_0).

        When HC1_se or cov_HC1 is called the RegressionResults instance will
        then have another attribute `het_scale`, which is in this case is
        n/(n-p)*resid**2.
        """
        return np.sqrt(np.diag(self.cov_HC1))

    @cache_readonly
    def HC2_se(self):
        """
        MacKinnon and White's (1985) heteroskedasticity robust standard errors.

        Notes
        -----
        Defined as (X.T X)^(-1)X.T diag(e_i^(2)/(1-h_ii)) X(X.T X)^(-1)
        where h_ii = x_i(X.T X)^(-1)x_i.T

        When HC2_se or cov_HC2 is called the RegressionResults instance will
        then have another attribute `het_scale`, which is in this case is
        resid^(2)/(1-h_ii).
        """
        return np.sqrt(np.diag(self.cov_HC2))

    @cache_readonly
    def HC3_se(self):
        """
        MacKinnon and White's (1985) heteroskedasticity robust standard errors.

        Notes
        -----
        Defined as (X.T X)^(-1)X.T diag(e_i^(2)/(1-h_ii)^(2)) X(X.T X)^(-1)
        where h_ii = x_i(X.T X)^(-1)x_i.T.

        When HC3_se or cov_HC3 is called the RegressionResults instance will
        then have another attribute `het_scale`, which is in this case is
        resid^(2)/(1-h_ii)^(2).
        """
        return np.sqrt(np.diag(self.cov_HC3))

    @cache_readonly
    def resid_pearson(self):
        """
        Residuals, normalized to have unit variance.

        Returns
        -------
        array_like
            The array `wresid` normalized by the sqrt of the scale to have
            unit variance.
        """

        if not hasattr(self, 'resid'):
            raise ValueError('Method requires residuals.')
        eps = np.finfo(self.wresid.dtype).eps
        if np.sqrt(self.scale) < 10 * eps * self.model.endog.mean():
            # do not divide if scale is zero close to numerical precision
            warnings.warn(
                "All residuals are 0, cannot compute normed residuals.",
                RuntimeWarning
            )
            return self.wresid
        else:
            return self.wresid / np.sqrt(self.scale)

    def _is_nested(self, restricted):
        """
        Parameters
        ----------
        restricted : Result instance
            The restricted model is assumed to be nested in the current
            model. The result instance of the restricted model is required to
            have two attributes, residual sum of squares, `ssr`, residual
            degrees of freedom, `df_resid`.

        Returns
        -------
        nested : bool
            True if nested, otherwise false

        Notes
        -----
        A most nests another model if the regressors in the smaller
        model are spanned by the regressors in the larger model and
        the regressand is identical.
        """

        if self.model.nobs != restricted.model.nobs:
            return False

        full_rank = self.model.rank
        restricted_rank = restricted.model.rank
        if full_rank <= restricted_rank:
            return False

        restricted_exog = restricted.model.wexog
        full_wresid = self.wresid

        scores = restricted_exog * full_wresid[:, None]
        score_l2 = np.sqrt(np.mean(scores.mean(0) ** 2))
        # TODO: Could be improved, and may fail depending on scale of
        # regressors
        return np.allclose(score_l2, 0)

    def compare_lm_test(self, restricted, demean=True, use_lr=False):
        """
        Use Lagrange Multiplier test to test a set of linear restrictions.

        Parameters
        ----------
        restricted : Result instance
            The restricted model is assumed to be nested in the
            current model. The result instance of the restricted model
            is required to have two attributes, residual sum of
            squares, `ssr`, residual degrees of freedom, `df_resid`.
        demean : bool
            Flag indicating whether the demean the scores based on the
            residuals from the restricted model.  If True, the covariance of
            the scores are used and the LM test is identical to the large
            sample version of the LR test.
        use_lr : bool
            A flag indicating whether to estimate the covariance of the model
            scores using the unrestricted model. Setting the to True improves
            the power of the test.

        Returns
        -------
        lm_value : float
            The test statistic which has a chi2 distributed.
        p_value : float
            The p-value of the test statistic.
        df_diff : int
            The degrees of freedom of the restriction, i.e. difference in df
            between models.

        Notes
        -----
        The LM test examines whether the scores from the restricted model are
        0. If the null is true, and the restrictions are valid, then the
        parameters of the restricted model should be close to the minimum of
        the sum of squared errors, and so the scores should be close to zero,
        on average.
        """
        from numpy.linalg import inv

        import statsmodels.stats.sandwich_covariance as sw

        if not self._is_nested(restricted):
            raise ValueError("Restricted model is not nested by full model.")

        wresid = restricted.wresid
        wexog = self.model.wexog
        scores = wexog * wresid[:, None]

        n = self.nobs
        df_full = self.df_resid
        df_restr = restricted.df_resid
        df_diff = (df_restr - df_full)

        s = scores.mean(axis=0)
        if use_lr:
            scores = wexog * self.wresid[:, None]
            demean = False

        if demean:
            scores = scores - scores.mean(0)[None, :]
        # Form matters here.  If homoskedastics can be sigma^2 (X'X)^-1
        # If Heteroskedastic then the form below is fine
        # If HAC then need to use HAC
        # If Cluster, should use cluster

        cov_type = getattr(self, 'cov_type', 'nonrobust')
        if cov_type == 'nonrobust':
            sigma2 = np.mean(wresid**2)
            xpx = np.dot(wexog.T, wexog) / n
            s_inv = inv(sigma2 * xpx)
        elif cov_type in ('HC0', 'HC1', 'HC2', 'HC3'):
            s_inv = inv(np.dot(scores.T, scores) / n)
        elif cov_type == 'HAC':
            maxlags = self.cov_kwds['maxlags']
            s_inv = inv(sw.S_hac_simple(scores, maxlags) / n)
        elif cov_type == 'cluster':
            # cluster robust standard errors
            groups = self.cov_kwds['groups']
            # TODO: Might need demean option in S_crosssection by group?
            s_inv = inv(sw.S_crosssection(scores, groups))
        else:
            raise ValueError('Only nonrobust, HC, HAC and cluster are ' +
                             'currently connected')

        lm_value = n * (s @ s_inv @ s.T)
        p_value = stats.chi2.sf(lm_value, df_diff)
        return lm_value, p_value, df_diff

    def compare_f_test(self, restricted):
        """
        Use F test to test whether restricted model is correct.

        Parameters
        ----------
        restricted : Result instance
            The restricted model is assumed to be nested in the
            current model. The result instance of the restricted model
            is required to have two attributes, residual sum of
            squares, `ssr`, residual degrees of freedom, `df_resid`.

        Returns
        -------
        f_value : float
            The test statistic which has an F distribution.
        p_value : float
            The p-value of the test statistic.
        df_diff : int
            The degrees of freedom of the restriction, i.e. difference in
            df between models.

        Notes
        -----
        See mailing list discussion October 17,

        This test compares the residual sum of squares of the two
        models.  This is not a valid test, if there is unspecified
        heteroscedasticity or correlation. This method will issue a
        warning if this is detected but still return the results under
        the assumption of homoscedasticity and no autocorrelation
        (sphericity).
        """

        has_robust1 = getattr(self, 'cov_type', 'nonrobust') != 'nonrobust'
        has_robust2 = (getattr(restricted, 'cov_type', 'nonrobust') !=
                       'nonrobust')

        if has_robust1 or has_robust2:
            warnings.warn('F test for comparison is likely invalid with ' +
                          'robust covariance, proceeding anyway',
                          InvalidTestWarning)

        ssr_full = self.ssr
        ssr_restr = restricted.ssr
        df_full = self.df_resid
        df_restr = restricted.df_resid

        df_diff = (df_restr - df_full)
        f_value = (ssr_restr - ssr_full) / df_diff / ssr_full * df_full
        p_value = stats.f.sf(f_value, df_diff, df_full)
        return f_value, p_value, df_diff

    def compare_lr_test(self, restricted, large_sample=False):
        """
        Likelihood ratio test to test whether restricted model is correct.

        Parameters
        ----------
        restricted : Result instance
            The restricted model is assumed to be nested in the current model.
            The result instance of the restricted model is required to have two
            attributes, residual sum of squares, `ssr`, residual degrees of
            freedom, `df_resid`.

        large_sample : bool
            Flag indicating whether to use a heteroskedasticity robust version
            of the LR test, which is a modified LM test.

        Returns
        -------
        lr_stat : float
            The likelihood ratio which is chisquare distributed with df_diff
            degrees of freedom.
        p_value : float
            The p-value of the test statistic.
        df_diff : int
            The degrees of freedom of the restriction, i.e. difference in df
            between models.

        Notes
        -----
        The exact likelihood ratio is valid for homoskedastic data,
        and is defined as

        .. math:: D=-2\\log\\left(\\frac{\\mathcal{L}_{null}}
           {\\mathcal{L}_{alternative}}\\right)

        where :math:`\\mathcal{L}` is the likelihood of the
        model. With :math:`D` distributed as chisquare with df equal
        to difference in number of parameters or equivalently
        difference in residual degrees of freedom.

        The large sample version of the likelihood ratio is defined as

        .. math:: D=n s^{\\prime}S^{-1}s

        where :math:`s=n^{-1}\\sum_{i=1}^{n} s_{i}`

        .. math:: s_{i} = x_{i,alternative} \\epsilon_{i,null}

        is the average score of the model evaluated using the
        residuals from null model and the regressors from the
        alternative model and :math:`S` is the covariance of the
        scores, :math:`s_{i}`.  The covariance of the scores is
        estimated using the same estimator as in the alternative
        model.

        This test compares the loglikelihood of the two models.  This
        may not be a valid test, if there is unspecified
        heteroscedasticity or correlation. This method will issue a
        warning if this is detected but still return the results
        without taking unspecified heteroscedasticity or correlation
        into account.

        This test compares the loglikelihood of the two models.  This
        may not be a valid test, if there is unspecified
        heteroscedasticity or correlation. This method will issue a
        warning if this is detected but still return the results
        without taking unspecified heteroscedasticity or correlation
        into account.

        is the average score of the model evaluated using the
        residuals from null model and the regressors from the
        alternative model and :math:`S` is the covariance of the
        scores, :math:`s_{i}`.  The covariance of the scores is
        estimated using the same estimator as in the alternative
        model.
        """
        # TODO: put into separate function, needs tests

        # See mailing list discussion October 17,

        if large_sample:
            return self.compare_lm_test(restricted, use_lr=True)

        has_robust1 = (getattr(self, 'cov_type', 'nonrobust') != 'nonrobust')
        has_robust2 = (
            getattr(restricted, 'cov_type', 'nonrobust') != 'nonrobust')

        if has_robust1 or has_robust2:
            warnings.warn('Likelihood Ratio test is likely invalid with ' +
                          'robust covariance, proceeding anyway',
                          InvalidTestWarning)

        llf_full = self.llf
        llf_restr = restricted.llf
        df_full = self.df_resid
        df_restr = restricted.df_resid

        lrdf = (df_restr - df_full)
        lrstat = -2*(llf_restr - llf_full)
        lr_pvalue = stats.chi2.sf(lrstat, lrdf)

        return lrstat, lr_pvalue, lrdf

    def get_robustcov_results(self, cov_type='HC1', use_t=None, **kwargs):
        """
        Create new results instance with robust covariance as default.

        Parameters
        ----------
        cov_type : str
            The type of robust sandwich estimator to use. See Notes below.
        use_t : bool
            If true, then the t distribution is used for inference.
            If false, then the normal distribution is used.
            If `use_t` is None, then an appropriate default is used, which is
            `True` if the cov_type is nonrobust, and `False` in all other
            cases.
        **kwargs
            Required or optional arguments for robust covariance calculation.
            See Notes below.

        Returns
        -------
        RegressionResults
            This method creates a new results instance with the
            requested robust covariance as the default covariance of
            the parameters.  Inferential statistics like p-values and
            hypothesis tests will be based on this covariance matrix.

        Notes
        -----
        The following covariance types and required or optional arguments are
        currently available:

        - 'fixed scale' uses a predefined scale

          ``scale``: float, optional
            Argument to set the scale. Default is 1.

        - 'HC0', 'HC1', 'HC2', 'HC3': heteroscedasticity robust covariance

          - no keyword arguments

        - 'HAC': heteroskedasticity-autocorrelation robust covariance

          ``maxlags`` :  integer, required
            number of lags to use

          ``kernel`` : {callable, str}, optional
            kernels currently available kernels are ['bartlett', 'uniform'],
            default is Bartlett

          ``use_correction``: bool, optional
            If true, use small sample correction

        - 'cluster': clustered covariance estimator

          ``groups`` : array_like[int], required :
            Integer-valued index of clusters or groups.

          ``use_correction``: bool, optional
            If True the sandwich covariance is calculated with a small
            sample correction.
            If False the sandwich covariance is calculated without
            small sample correction.

          ``df_correction``: bool, optional
            If True (default), then the degrees of freedom for the
            inferential statistics and hypothesis tests, such as
            pvalues, f_pvalue, conf_int, and t_test and f_test, are
            based on the number of groups minus one instead of the
            total number of observations minus the number of explanatory
            variables. `df_resid` of the results instance is also
            adjusted. When `use_t` is also True, then pvalues are
            computed using the Student's t distribution using the
            corrected values. These may differ substantially from
            p-values based on the normal is the number of groups is
            small.
            If False, then `df_resid` of the results instance is not
            adjusted.

        - 'hac-groupsum': Driscoll and Kraay, heteroscedasticity and
          autocorrelation robust covariance for panel data
          # TODO: more options needed here

          ``time`` : array_like, required
            index of time periods
          ``maxlags`` : integer, required
            number of lags to use
          ``kernel`` : {callable, str}, optional
            The available kernels are ['bartlett', 'uniform']. The default is
            Bartlett.
          ``use_correction`` : {False, 'hac', 'cluster'}, optional
            If False the the sandwich covariance is calculated without small
            sample correction. If `use_correction = 'cluster'` (default),
            then the same small sample correction as in the case of
            `covtype='cluster'` is used.
          ``df_correction`` : bool, optional
            The adjustment to df_resid, see cov_type 'cluster' above

        - 'hac-panel': heteroscedasticity and autocorrelation robust standard
          errors in panel data. The data needs to be sorted in this case, the
          time series for each panel unit or cluster need to be stacked. The
          membership to a time series of an individual or group can be either
          specified by group indicators or by increasing time periods. One of
          ``groups`` or ``time`` is required. # TODO: we need more options here

          ``groups`` : array_like[int]
            indicator for groups
          ``time`` : array_like[int]
            index of time periods
          ``maxlags`` : int, required
            number of lags to use
          ``kernel`` : {callable, str}, optional
            Available kernels are ['bartlett', 'uniform'], default
            is Bartlett
          ``use_correction`` : {False, 'hac', 'cluster'}, optional
            If False the sandwich covariance is calculated without
            small sample correction.
          ``df_correction`` : bool, optional
            Adjustment to df_resid, see cov_type 'cluster' above

        **Reminder**: ``use_correction`` in "hac-groupsum" and "hac-panel" is
        not bool, needs to be in {False, 'hac', 'cluster'}.

        .. todo:: Currently there is no check for extra or misspelled keywords,
             except in the case of cov_type `HCx`
        """
        from statsmodels.base.covtype import descriptions, normalize_cov_type
        import statsmodels.stats.sandwich_covariance as sw

        cov_type = normalize_cov_type(cov_type)

        if 'kernel' in kwargs:
            kwargs['weights_func'] = kwargs.pop('kernel')
        if 'weights_func' in kwargs and not callable(kwargs['weights_func']):
            kwargs['weights_func'] = sw.kernel_dict[kwargs['weights_func']]

        # TODO: make separate function that returns a robust cov plus info
        use_self = kwargs.pop('use_self', False)
        if use_self:
            res = self
        else:
            res = self.__class__(
                self.model, self.params,
                normalized_cov_params=self.normalized_cov_params,
                scale=self.scale)

        res.cov_type = cov_type
        # use_t might already be defined by the class, and already set
        if use_t is None:
            use_t = self.use_t
        res.cov_kwds = {'use_t': use_t}  # store for information
        res.use_t = use_t

        adjust_df = False
        if cov_type in ['cluster', 'hac-panel', 'hac-groupsum']:
            df_correction = kwargs.get('df_correction', None)
            # TODO: check also use_correction, do I need all combinations?
            if df_correction is not False:  # i.e. in [None, True]:
                # user did not explicitely set it to False
                adjust_df = True

        res.cov_kwds['adjust_df'] = adjust_df

        # verify and set kwargs, and calculate cov
        # TODO: this should be outsourced in a function so we can reuse it in
        #       other models
        # TODO: make it DRYer   repeated code for checking kwargs
        if cov_type in ['fixed scale', 'fixed_scale']:
            res.cov_kwds['description'] = descriptions['fixed_scale']

            res.cov_kwds['scale'] = scale = kwargs.get('scale', 1.)
            res.cov_params_default = scale * res.normalized_cov_params
        elif cov_type.upper() in ('HC0', 'HC1', 'HC2', 'HC3'):
            if kwargs:
                raise ValueError('heteroscedasticity robust covariance '
                                 'does not use keywords')
            res.cov_kwds['description'] = descriptions[cov_type.upper()]
            res.cov_params_default = getattr(self, 'cov_' + cov_type.upper())
        elif cov_type.lower() == 'hac':
            # TODO: check if required, default in cov_hac_simple
            maxlags = kwargs['maxlags']
            res.cov_kwds['maxlags'] = maxlags
            weights_func = kwargs.get('weights_func', sw.weights_bartlett)
            res.cov_kwds['weights_func'] = weights_func
            use_correction = kwargs.get('use_correction', False)
            res.cov_kwds['use_correction'] = use_correction
            res.cov_kwds['description'] = descriptions['HAC'].format(
                maxlags=maxlags,
                correction=['without', 'with'][use_correction])

            res.cov_params_default = sw.cov_hac_simple(
                self, nlags=maxlags, weights_func=weights_func,
                use_correction=use_correction)
        elif cov_type.lower() == 'cluster':
            # cluster robust standard errors, one- or two-way
            groups = kwargs['groups']
            if not hasattr(groups, 'shape'):
                groups = np.asarray(groups).T

            if groups.ndim >= 2:
                groups = groups.squeeze()

            res.cov_kwds['groups'] = groups
            use_correction = kwargs.get('use_correction', True)
            res.cov_kwds['use_correction'] = use_correction
            if groups.ndim == 1:
                if adjust_df:
                    # need to find number of groups
                    # duplicate work
                    self.n_groups = n_groups = len(np.unique(groups))
                res.cov_params_default = sw.cov_cluster(
                    self, groups, use_correction=use_correction)

            elif groups.ndim == 2:
                if hasattr(groups, 'values'):
                    groups = groups.values

                if adjust_df:
                    # need to find number of groups
                    # duplicate work
                    n_groups0 = len(np.unique(groups[:, 0]))
                    n_groups1 = len(np.unique(groups[:, 1]))
                    self.n_groups = (n_groups0, n_groups1)
                    n_groups = min(n_groups0, n_groups1)  # use for adjust_df

                # Note: sw.cov_cluster_2groups has 3 returns
                res.cov_params_default = sw.cov_cluster_2groups(
                    self, groups, use_correction=use_correction)[0]
            else:
                raise ValueError('only two groups are supported')
            res.cov_kwds['description'] = descriptions['cluster']

        elif cov_type.lower() == 'hac-panel':
            # cluster robust standard errors
            res.cov_kwds['time'] = time = kwargs.get('time', None)
            res.cov_kwds['groups'] = groups = kwargs.get('groups', None)
            # TODO: nlags is currently required
            # nlags = kwargs.get('nlags', True)
            # res.cov_kwds['nlags'] = nlags
            # TODO: `nlags` or `maxlags`
            res.cov_kwds['maxlags'] = maxlags = kwargs['maxlags']
            use_correction = kwargs.get('use_correction', 'hac')
            res.cov_kwds['use_correction'] = use_correction
            weights_func = kwargs.get('weights_func', sw.weights_bartlett)
            res.cov_kwds['weights_func'] = weights_func
            if groups is not None:
                groups = np.asarray(groups)
                tt = (np.nonzero(groups[:-1] != groups[1:])[0] + 1).tolist()
                nobs_ = len(groups)
            elif time is not None:
                time = np.asarray(time)
                # TODO: clumsy time index in cov_nw_panel
                tt = (np.nonzero(time[1:] < time[:-1])[0] + 1).tolist()
                nobs_ = len(time)
            else:
                raise ValueError('either time or groups needs to be given')
            groupidx = lzip([0] + tt, tt + [nobs_])
            self.n_groups = n_groups = len(groupidx)
            res.cov_params_default = sw.cov_nw_panel(
                self,
                maxlags,
                groupidx,
                weights_func=weights_func,
                use_correction=use_correction
            )
            res.cov_kwds['description'] = descriptions['HAC-Panel']

        elif cov_type.lower() == 'hac-groupsum':
            # Driscoll-Kraay standard errors
            res.cov_kwds['time'] = time = kwargs['time']
            # TODO: nlags is currently required
            # nlags = kwargs.get('nlags', True)
            # res.cov_kwds['nlags'] = nlags
            # TODO: `nlags` or `maxlags`
            res.cov_kwds['maxlags'] = maxlags = kwargs['maxlags']
            use_correction = kwargs.get('use_correction', 'cluster')
            res.cov_kwds['use_correction'] = use_correction
            weights_func = kwargs.get('weights_func', sw.weights_bartlett)
            res.cov_kwds['weights_func'] = weights_func
            if adjust_df:
                # need to find number of groups
                tt = (np.nonzero(time[1:] < time[:-1])[0] + 1)
                self.n_groups = n_groups = len(tt) + 1
            res.cov_params_default = sw.cov_nw_groupsum(
                self, maxlags, time, weights_func=weights_func,
                use_correction=use_correction)
            res.cov_kwds['description'] = descriptions['HAC-Groupsum']
        else:
            raise ValueError('cov_type not recognized. See docstring for ' +
                             'available options and spelling')

        if adjust_df:
            # Note: df_resid is used for scale and others, add new attribute
            res.df_resid_inference = n_groups - 1

        return res

    @Appender(pred.get_prediction.__doc__)
    def get_prediction(self, exog=None, transform=True, weights=None,
                       row_labels=None, **kwargs):

        return pred.get_prediction(
            self, exog=exog, transform=transform, weights=weights,
            row_labels=row_labels, **kwargs)

    def summary(
            self,
            yname: str | None = None,
            xname: Sequence[str] | None = None,
            title: str | None = None,
            alpha: float = 0.05,
            slim: bool = False,
    ):
        """
        Summarize the Regression Results.

        Parameters
        ----------
        yname : str, optional
            Name of endogenous (response) variable. The Default is `y`.
        xname : list[str], optional
            Names for the exogenous variables. Default is `var_##` for ## in
            the number of regressors. Must match the number of parameters
            in the model.
        title : str, optional
            Title for the top table. If not None, then this replaces the
            default title.
        alpha : float, optional
            The significance level for the confidence intervals.
        slim : bool, optional
            Flag indicating to produce reduced set or diagnostic information.
            Default is False.

        Returns
        -------
        Summary
            Instance holding the summary tables and text, which can be printed
            or converted to various output formats.

        See Also
        --------
        statsmodels.iolib.summary.Summary : A class that holds summary results.
        """
        from statsmodels.stats.stattools import (
            durbin_watson,
            jarque_bera,
            omni_normtest,
        )
        alpha = float_like(alpha, "alpha", optional=False)
        slim = bool_like(slim, "slim", optional=False, strict=True)

        jb, jbpv, skew, kurtosis = jarque_bera(self.wresid)
        omni, omnipv = omni_normtest(self.wresid)

        eigvals = self.eigenvals
        condno = self.condition_number

        # TODO: Avoid adding attributes in non-__init__
        self.diagn = dict(jb=jb, jbpv=jbpv, skew=skew, kurtosis=kurtosis,
                          omni=omni, omnipv=omnipv, condno=condno,
                          mineigval=eigvals[-1])

        # TODO not used yet
        # diagn_left_header = ['Models stats']
        # diagn_right_header = ['Residual stats']

        # TODO: requiring list/iterable is a bit annoying
        #   need more control over formatting
        # TODO: default do not work if it's not identically spelled

        top_left = [('Dep. Variable:', None),
                    ('Model:', None),
                    ('Method:', ['Least Squares']),
                    ('Date:', None),
                    ('Time:', None),
                    ('No. Observations:', None),
                    ('Df Residuals:', None),
                    ('Df Model:', None),
                    ]

        if hasattr(self, 'cov_type'):
            top_left.append(('Covariance Type:', [self.cov_type]))

        rsquared_type = '' if self.k_constant else ' (uncentered)'
        top_right = [('R-squared' + rsquared_type + ':',
                      ["%#8.3f" % self.rsquared]),
                     ('Adj. R-squared' + rsquared_type + ':',
                      ["%#8.3f" % self.rsquared_adj]),
                     ('F-statistic:', ["%#8.4g" % self.fvalue]),
                     ('Prob (F-statistic):', ["%#6.3g" % self.f_pvalue]),
                     ('Log-Likelihood:', None),
                     ('AIC:', ["%#8.4g" % self.aic]),
                     ('BIC:', ["%#8.4g" % self.bic])
                     ]

        if slim:
            slimlist = ['Dep. Variable:', 'Model:', 'No. Observations:',
                        'Covariance Type:', 'R-squared:', 'Adj. R-squared:',
                        'F-statistic:', 'Prob (F-statistic):']
            diagn_left = diagn_right = []
            top_left = [elem for elem in top_left if elem[0] in slimlist]
            top_right = [elem for elem in top_right if elem[0] in slimlist]
            top_right = top_right + \
                [("", [])] * (len(top_left) - len(top_right))
        else:
            diagn_left = [('Omnibus:', ["%#6.3f" % omni]),
                          ('Prob(Omnibus):', ["%#6.3f" % omnipv]),
                          ('Skew:', ["%#6.3f" % skew]),
                          ('Kurtosis:', ["%#6.3f" % kurtosis])
                          ]

            diagn_right = [('Durbin-Watson:',
                            ["%#8.3f" % durbin_watson(self.wresid)]
                            ),
                           ('Jarque-Bera (JB):', ["%#8.3f" % jb]),
                           ('Prob(JB):', ["%#8.3g" % jbpv]),
                           ('Cond. No.', ["%#8.3g" % condno])
                           ]

        if title is None:
            title = self.model.__class__.__name__ + ' ' + "Regression Results"

        # create summary table instance
        from statsmodels.iolib.summary import Summary
        smry = Summary()
        smry.add_table_2cols(self, gleft=top_left, gright=top_right,
                             yname=yname, xname=xname, title=title)
        smry.add_table_params(self, yname=yname, xname=xname, alpha=alpha,
                              use_t=self.use_t)
        if not slim:
            smry.add_table_2cols(self, gleft=diagn_left, gright=diagn_right,
                                 yname=yname, xname=xname,
                                 title="")

        # add warnings/notes, added to text format only
        etext = []
        if not self.k_constant:
            etext.append(
                "R² is computed without centering (uncentered) since the "
                "model does not contain a constant."
            )
        if hasattr(self, 'cov_type'):
            etext.append(self.cov_kwds['description'])
        if self.model.exog.shape[0] < self.model.exog.shape[1]:
            wstr = "The input rank is higher than the number of observations."
            etext.append(wstr)
        if eigvals[-1] < 1e-10:
            wstr = "The smallest eigenvalue is %6.3g. This might indicate "
            wstr += "that there are\n"
            wstr += "strong multicollinearity problems or that the design "
            wstr += "matrix is singular."
            wstr = wstr % eigvals[-1]
            etext.append(wstr)
        elif condno > 1000:  # TODO: what is recommended?
            wstr = "The condition number is large, %6.3g. This might "
            wstr += "indicate that there are\n"
            wstr += "strong multicollinearity or other numerical "
            wstr += "problems."
            wstr = wstr % condno
            etext.append(wstr)

        if etext:
            etext = ["[{0}] {1}".format(i + 1, text)
                     for i, text in enumerate(etext)]
            etext.insert(0, "Notes:")
            smry.add_extra_txt(etext)

        return smry

    def summary2(
            self,
            yname: str | None = None,
            xname: Sequence[str] | None = None,
            title: str | None = None,
            alpha: float = 0.05,
            float_format: str = "%.4f",
    ):
        """
        Experimental summary function to summarize the regression results.

        Parameters
        ----------
        yname : str
            The name of the dependent variable (optional).
        xname : list[str], optional
            Names for the exogenous variables. Default is `var_##` for ## in
            the number of regressors. Must match the number of parameters
            in the model.
        title : str, optional
            Title for the top table. If not None, then this replaces the
            default title.
        alpha : float
            The significance level for the confidence intervals.
        float_format : str
            The format for floats in parameters summary.

        Returns
        -------
        Summary
            Instance holding the summary tables and text, which can be printed
            or converted to various output formats.

        See Also
        --------
        statsmodels.iolib.summary2.Summary
            A class that holds summary results.
        """
        # Diagnostics
        from statsmodels.stats.stattools import (
            durbin_watson,
            jarque_bera,
            omni_normtest,
        )

        jb, jbpv, skew, kurtosis = jarque_bera(self.wresid)
        omni, omnipv = omni_normtest(self.wresid)
        dw = durbin_watson(self.wresid)
        eigvals = self.eigenvals
        condno = self.condition_number
        diagnostic = dict([
            ('Omnibus:',  "%.3f" % omni),
            ('Prob(Omnibus):', "%.3f" % omnipv),
            ('Skew:', "%.3f" % skew),
            ('Kurtosis:', "%.3f" % kurtosis),
            ('Durbin-Watson:', "%.3f" % dw),
            ('Jarque-Bera (JB):', "%.3f" % jb),
            ('Prob(JB):', "%.3f" % jbpv),
            ('Condition No.:', "%.0f" % condno)
            ])

        # Summary
        from statsmodels.iolib import summary2
        smry = summary2.Summary()
        smry.add_base(results=self, alpha=alpha, float_format=float_format,
                      xname=xname, yname=yname, title=title)
        smry.add_dict(diagnostic)

        etext = []

        if not self.k_constant:
            etext.append(
                "R² is computed without centering (uncentered) since the \
                model does not contain a constant."
            )
        if hasattr(self, 'cov_type'):
            etext.append(self.cov_kwds['description'])
        if self.model.exog.shape[0] < self.model.exog.shape[1]:
            wstr = "The input rank is higher than the number of observations."
            etext.append(wstr)

        # Warnings
        if eigvals[-1] < 1e-10:
            warn = "The smallest eigenvalue is %6.3g. This might indicate that\
                there are strong multicollinearity problems or that the design\
                matrix is singular." % eigvals[-1]
            etext.append(warn)
        elif condno > 1000:
            warn = "The condition number is large, %6.3g. This might indicate\
                that there are strong multicollinearity or other numerical\
                problems." % condno
            etext.append(warn)

        if etext:
            etext = ["[{0}] {1}".format(i + 1, text)
                     for i, text in enumerate(etext)]
            etext.insert(0, "Notes:")

        for line in etext:
            smry.add_text(line)

        return smry


class OLSResults(RegressionResults):
    """
    Results class for for an OLS model.

    Parameters
    ----------
    model : RegressionModel
        The regression model instance.
    params : ndarray
        The estimated parameters.
    normalized_cov_params : ndarray
        The normalized covariance parameters.
    scale : float
        The estimated scale of the residuals.
    cov_type : str
        The covariance estimator used in the results.
    cov_kwds : dict
        Additional keywords used in the covariance specification.
    use_t : bool
        Flag indicating to use the Student's t in inference.
    **kwargs
        Additional keyword arguments used to initialize the results.

    See Also
    --------
    RegressionResults
        Results store for WLS and GLW models.

    Notes
    -----
    Most of the methods and attributes are inherited from RegressionResults.
    The special methods that are only available for OLS are:

    - get_influence
    - outlier_test
    - el_test
    - conf_int_el
    """

    def get_influence(self):
        """
        Calculate influence and outlier measures.

        Returns
        -------
        OLSInfluence
            The instance containing methods to calculate the main influence and
            outlier measures for the OLS regression.

        See Also
        --------
        statsmodels.stats.outliers_influence.OLSInfluence
            A class that exposes methods to examine observation influence.
        """
        from statsmodels.stats.outliers_influence import OLSInfluence
        return OLSInfluence(self)

    def outlier_test(self, method='bonf', alpha=.05, labels=None,
                     order=False, cutoff=None):
        """
        Test observations for outliers according to method.

        Parameters
        ----------
        method : str
            The method to use in the outlier test.  Must be one of:

            - `bonferroni` : one-step correction
            - `sidak` : one-step correction
            - `holm-sidak` :
            - `holm` :
            - `simes-hochberg` :
            - `hommel` :
            - `fdr_bh` : Benjamini/Hochberg
            - `fdr_by` : Benjamini/Yekutieli

            See `statsmodels.stats.multitest.multipletests` for details.
        alpha : float
            The familywise error rate (FWER).
        labels : None or array_like
            If `labels` is not None, then it will be used as index to the
            returned pandas DataFrame. See also Returns below.
        order : bool
            Whether or not to order the results by the absolute value of the
            studentized residuals. If labels are provided they will also be
            sorted.
        cutoff : None or float in [0, 1]
            If cutoff is not None, then the return only includes observations
            with multiple testing corrected p-values strictly below the cutoff.
            The returned array or dataframe can be empty if t.

        Returns
        -------
        array_like
            Returns either an ndarray or a DataFrame if labels is not None.
            Will attempt to get labels from model_results if available. The
            columns are the Studentized residuals, the unadjusted p-value,
            and the corrected p-value according to method.

        Notes
        -----
        The unadjusted p-value is stats.t.sf(abs(resid), df) where
        df = df_resid - 1.
        """
        from statsmodels.stats.outliers_influence import outlier_test
        return outlier_test(self, method, alpha, labels=labels,
                            order=order, cutoff=cutoff)

    def el_test(self, b0_vals, param_nums, return_weights=0, ret_params=0,
                method='nm', stochastic_exog=1):
        """
        Test single or joint hypotheses using Empirical Likelihood.

        Parameters
        ----------
        b0_vals : 1darray
            The hypothesized value of the parameter to be tested.
        param_nums : 1darray
            The parameter number to be tested.
        return_weights : bool
            If true, returns the weights that optimize the likelihood
            ratio at b0_vals. The default is False.
        ret_params : bool
            If true, returns the parameter vector that maximizes the likelihood
            ratio at b0_vals.  Also returns the weights.  The default is False.
        method : str
            Can either be 'nm' for Nelder-Mead or 'powell' for Powell.  The
            optimization method that optimizes over nuisance parameters.
            The default is 'nm'.
        stochastic_exog : bool
            When True, the exogenous variables are assumed to be stochastic.
            When the regressors are nonstochastic, moment conditions are
            placed on the exogenous variables.  Confidence intervals for
            stochastic regressors are at least as large as non-stochastic
            regressors. The default is True.

        Returns
        -------
        tuple
            The p-value and -2 times the log-likelihood ratio for the
            hypothesized values.

        Examples
        --------
        >>> import statsmodels.api as sm
        >>> data = sm.datasets.stackloss.load()
        >>> endog = data.endog
        >>> exog = sm.add_constant(data.exog)
        >>> model = sm.OLS(endog, exog)
        >>> fitted = model.fit()
        >>> fitted.params
        >>> array([-39.91967442,   0.7156402 ,   1.29528612,  -0.15212252])
        >>> fitted.rsquared
        >>> 0.91357690446068196
        >>> # Test that the slope on the first variable is 0
        >>> fitted.el_test([0], [1])
        >>> (27.248146353888796, 1.7894660442330235e-07)
        """
        params = np.copy(self.params)
        opt_fun_inst = _ELRegOpts()  # to store weights
        if len(param_nums) == len(params):
            llr = opt_fun_inst._opt_nuis_regress(
                [],
                param_nums=param_nums,
                endog=self.model.endog,
                exog=self.model.exog,
                nobs=self.model.nobs,
                nvar=self.model.exog.shape[1],
                params=params,
                b0_vals=b0_vals,
                stochastic_exog=stochastic_exog)
            pval = 1 - stats.chi2.cdf(llr, len(param_nums))
            if return_weights:
                return llr, pval, opt_fun_inst.new_weights
            else:
                return llr, pval
        x0 = np.delete(params, param_nums)
        args = (param_nums, self.model.endog, self.model.exog,
                self.model.nobs, self.model.exog.shape[1], params,
                b0_vals, stochastic_exog)
        if method == 'nm':
            llr = optimize.fmin(opt_fun_inst._opt_nuis_regress, x0,
                                maxfun=10000, maxiter=10000, full_output=1,
                                disp=0, args=args)[1]
        if method == 'powell':
            llr = optimize.fmin_powell(opt_fun_inst._opt_nuis_regress, x0,
                                       full_output=1, disp=0,
                                       args=args)[1]

        pval = 1 - stats.chi2.cdf(llr, len(param_nums))
        if ret_params:
            return llr, pval, opt_fun_inst.new_weights, opt_fun_inst.new_params
        elif return_weights:
            return llr, pval, opt_fun_inst.new_weights
        else:
            return llr, pval

    def conf_int_el(self, param_num, sig=.05, upper_bound=None,
                    lower_bound=None, method='nm', stochastic_exog=True):
        """
        Compute the confidence interval using Empirical Likelihood.

        Parameters
        ----------
        param_num : float
            The parameter for which the confidence interval is desired.
        sig : float
            The significance level.  Default is 0.05.
        upper_bound : float
            The maximum value the upper limit can be.  Default is the
            99.9% confidence value under OLS assumptions.
        lower_bound : float
            The minimum value the lower limit can be.  Default is the 99.9%
            confidence value under OLS assumptions.
        method : str
            Can either be 'nm' for Nelder-Mead or 'powell' for Powell.  The
            optimization method that optimizes over nuisance parameters.
            The default is 'nm'.
        stochastic_exog : bool
            When True, the exogenous variables are assumed to be stochastic.
            When the regressors are nonstochastic, moment conditions are
            placed on the exogenous variables.  Confidence intervals for
            stochastic regressors are at least as large as non-stochastic
            regressors.  The default is True.

        Returns
        -------
        lowerl : float
            The lower bound of the confidence interval.
        upperl : float
            The upper bound of the confidence interval.

        See Also
        --------
        el_test : Test parameters using Empirical Likelihood.

        Notes
        -----
        This function uses brentq to find the value of beta where
        test_beta([beta], param_num)[1] is equal to the critical value.

        The function returns the results of each iteration of brentq at each
        value of beta.

        The current function value of the last printed optimization should be
        the critical value at the desired significance level. For alpha=.05,
        the value is 3.841459.

        To ensure optimization terminated successfully, it is suggested to do
        el_test([lower_limit], [param_num]).

        If the optimization does not terminate successfully, consider switching
        optimization algorithms.

        If optimization is still not successful, try changing the values of
        start_int_params.  If the current function value repeatedly jumps
        from a number between 0 and the critical value and a very large number
        (>50), the starting parameters of the interior minimization need
        to be changed.
        """
        r0 = stats.chi2.ppf(1 - sig, 1)
        if upper_bound is None:
            upper_bound = self.conf_int(.01)[param_num][1]
        if lower_bound is None:
            lower_bound = self.conf_int(.01)[param_num][0]

        def f(b0):
            return self.el_test(np.array([b0]), np.array([param_num]),
                                method=method,
                                stochastic_exog=stochastic_exog)[0] - r0

        lowerl = optimize.brenth(f, lower_bound,
                                 self.params[param_num])
        upperl = optimize.brenth(f, self.params[param_num],
                                 upper_bound)
        #  ^ Seems to be faster than brentq in most cases
        return (lowerl, upperl)


class RegressionResultsWrapper(wrap.ResultsWrapper):

    _attrs = {
        'chisq': 'columns',
        'sresid': 'rows',
        'weights': 'rows',
        'wresid': 'rows',
        'bcov_unscaled': 'cov',
        'bcov_scaled': 'cov',
        'HC0_se': 'columns',
        'HC1_se': 'columns',
        'HC2_se': 'columns',
        'HC3_se': 'columns',
        'norm_resid': 'rows',
    }

    _wrap_attrs = wrap.union_dicts(base.LikelihoodResultsWrapper._attrs,
                                   _attrs)

    _methods = {}

    _wrap_methods = wrap.union_dicts(
                        base.LikelihoodResultsWrapper._wrap_methods,
                        _methods)


wrap.populate_wrapper(RegressionResultsWrapper,
                      RegressionResults)<|MERGE_RESOLUTION|>--- conflicted
+++ resolved
@@ -796,11 +796,7 @@
                   -\frac{n}{2}\left(1+\log\left(\frac{2\pi}{n}\right)\right)
                   +\frac{1}{2}\log\left(\left|W\right|\right)
 
-<<<<<<< HEAD
-        where :math:`W` is a diagonal weight matrix and
-=======
-        where :math:`W` is a diagonal weight matrix matrix,
->>>>>>> 789d7e5c
+        where :math:`W` is a diagonal weight matrix,
         :math:`\left|W\right|` is its determinant, and
         :math:`SSR=\left(Y-\hat{Y}\right)^\prime W \left(Y-\hat{Y}\right)` is
         the sum of the squared weighted residuals.
